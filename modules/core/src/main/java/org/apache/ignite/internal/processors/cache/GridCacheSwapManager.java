--- conflicted
+++ resolved
@@ -763,26 +763,14 @@
                         GridCacheBatchSwapEntry<K, V> unswapped = new GridCacheBatchSwapEntry<>(key,
                             keyBytes,
                             part,
-                            ByteBuffer.wrap(entry.valueBytes()),
+                            entry.valueIsByteArray() ? null : ByteBuffer.wrap(entry.valueBytes()),
                             entry.valueIsByteArray(),
                             entry.version(), entry.ttl(),
                             entry.expireTime(),
                             entry.keyClassLoaderId(),
                             entry.valueClassLoaderId());
 
-<<<<<<< HEAD
                         unswapped.value(entry.value());
-=======
-                    GridCacheBatchSwapEntry<K, V> unswapped = new GridCacheBatchSwapEntry<>(key,
-                        keyBytes,
-                        part,
-                        entry.valueIsByteArray() ? null : ByteBuffer.wrap(entry.valueBytes()),
-                        entry.valueIsByteArray(),
-                        entry.version(), entry.ttl(),
-                        entry.expireTime(),
-                        entry.keyClassLoaderId(),
-                        entry.valueClassLoaderId());
->>>>>>> 81cce4c6
 
                         res.add(unswapped);
 
