/*
 * Licensed to the Apache Software Foundation (ASF) under one or more
 * contributor license agreements.  See the NOTICE file distributed with
 * this work for additional information regarding copyright ownership.
 * The ASF licenses this file to You under the Apache License, Version 2.0
 * (the "License"); you may not use this file except in compliance with
 * the License.  You may obtain a copy of the License at
 *
 *      http://www.apache.org/licenses/LICENSE-2.0
 *
 * Unless required by applicable law or agreed to in writing, software
 * distributed under the License is distributed on an "AS IS" BASIS,
 * WITHOUT WARRANTIES OR CONDITIONS OF ANY KIND, either express or implied.
 * See the License for the specific language governing permissions and
 * limitations under the License.
 */

package org.apache.ignite.internal.processors.cache.distributed.near;

import org.apache.ignite.cache.*;
import org.apache.ignite.cache.affinity.*;
import org.apache.ignite.cluster.*;
import org.apache.ignite.compute.*;
import org.apache.ignite.events.*;
<<<<<<< HEAD
import org.apache.ignite.internal.util.typedef.*;
=======
import org.apache.ignite.internal.*;
import org.apache.ignite.internal.util.typedef.*;
import org.apache.ignite.internal.util.typedef.internal.*;
>>>>>>> 9f04e64d
import org.apache.ignite.lang.*;

import java.util.*;
import java.util.concurrent.atomic.*;

import static org.apache.ignite.cache.CacheMode.*;
import static org.apache.ignite.cache.CachePreloadMode.*;
import static org.apache.ignite.cache.GridCachePeekMode.*;
import static org.apache.ignite.events.IgniteEventType.*;

/**
 * Multi-node tests for partitioned cache.
 */
public class GridCachePartitionedMultiNodeFullApiSelfTest extends GridCachePartitionedFullApiSelfTest {
    /** {@inheritDoc} */
    @Override protected int gridCount() {
        return 4;
    }

    /** {@inheritDoc} */
    @Override protected CacheConfiguration cacheConfiguration(String gridName) throws Exception {
        CacheConfiguration cc = super.cacheConfiguration(gridName);

        cc.setPreloadMode(SYNC);

        return cc;
    }

    /**
     * @return Affinity nodes for this cache.
     */
    public Collection<ClusterNode> affinityNodes() {
        return grid(0).nodes();
    }

    /**
     * @throws Exception If failed.
     */
    public void testPutAllRemoveAll() throws Exception {
        for (int i = 0; i < gridCount(); i++)
            info(">>>>> Grid" + i + ": " + grid(i).localNode().id());

        Map<Integer, Integer> putMap = new LinkedHashMap<>();

        int size = 100;

        for (int i = 0; i < size; i++)
            putMap.put(i, i * i);

        GridCache<Object, Object> prj0 = grid(0).cache(null);
        GridCache<Object, Object> prj1 = grid(1).cache(null);

        prj0.putAll(putMap);

        prj1.removeAll(putMap.keySet());

        for (int i = 0; i < size; i++) {
            assertNull(prj0.get(i));
            assertNull(prj1.get(i));
        }
    }

    /**
     * @throws Exception If failed.
     */
    public void testPutAllPutAll() throws Exception {
        for (int i = 0; i < gridCount(); i++)
            info(">>>>> Grid" + i + ": " + grid(i).localNode().id());

        Map<Integer, Integer> putMap = new LinkedHashMap<>();

        int size = 100;

        for (int i = 0; i < size; i++)
            putMap.put(i, i);

        GridCache<Object, Object> prj0 = grid(0).cache(null);
        GridCache<Object, Object> prj1 = grid(1).cache(null);

        prj0.putAll(putMap);

        for (int i = 0; i < size; i++) {
            assertEquals(i, prj0.get(i));
            assertEquals(i, prj1.get(i));
        }

        for (int i = 0; i < size; i++)
            putMap.put(i, i * i);

        info(">>> Before second put.");

        prj1.putAll(putMap);

        info(">>> After second put.");

        for (int i = 0; i < size; i++) {
            assertEquals(i * i, prj0.get(i));
            assertEquals(i * i, prj1.get(i));
        }
    }

    /**
     * @throws Exception If failed.
     */
    public void testPutDebug() throws Exception {
        for (int i = 0; i < gridCount(); i++)
            info(">>>>> Grid" + i + ": " + grid(i).localNode().id());

        int size = 10;

        GridCache<Object, Object> prj0 = grid(0).cache(null);

        for (int i = 0; i < size; i++) {
            info("Putting value [i=" + i + ']');

            assertNull(prj0.put(i, i));

            info("Finished putting value [i=" + i + ']');
        }

        for (int i = 0; i < gridCount(); i++) {
            assertEquals(0, context(i).tm().idMapSize());

            GridCache<Object, Object> cache = grid(i).cache(null);
            ClusterNode node = grid(i).localNode();

            for (int k = 0; k < size; k++) {
                if (cache.affinity().isPrimaryOrBackup(node, k))
                    assertEquals("Check failed for node: " + node.id(), k, cache.peek(k));
            }
        }

        for (int i = 0; i < size; i++) {
            info("Putting value 2 [i=" + i + ']');

            assertEquals(i, prj0.putIfAbsent(i, i * i));

            info("Finished putting value 2 [i=" + i + ']');
        }

        for (int i = 0; i < size; i++)
            assertEquals(i, prj0.get(i));
    }

    /**
     * @throws Exception If failed.
     */
    public void testUnswapShort() throws Exception {
        final AtomicInteger swapEvts = new AtomicInteger(0);
        final AtomicInteger unswapEvts = new AtomicInteger(0);

        for (int i = 0; i < gridCount(); i++) {
            grid(i).events().localListen(new IgnitePredicate<IgniteEvent>() {
                @Override public boolean apply(IgniteEvent evt) {
                    info("Received event: " + evt);

                    switch (evt.type()) {
                        case EVT_CACHE_OBJECT_SWAPPED:
                            swapEvts.incrementAndGet();

                            break;
                        case EVT_CACHE_OBJECT_UNSWAPPED:
                            unswapEvts.incrementAndGet();

                            break;
                    }

                    return true;
                }
            }, EVT_CACHE_OBJECT_SWAPPED, EVT_CACHE_OBJECT_UNSWAPPED);
        }

        jcache().put("key", 1);

        for (int i = 0; i < gridCount(); i++) {
            CacheEntry<String, Integer> e = cache(i).entry("key");

            if (e.backup()) {
                assert cache(i).evict("key") : "Entry was not evicted [idx=" + i + ", entry=" +
                    (nearEnabled() ? dht(i).entryEx("key") : colocated(i).entryEx("key")) + ']';

                assert cache(i).peek("key") == null;

                assert cache(i).get("key") == 1;

                assert swapEvts.get() == 1 : "Swap events: " + swapEvts.get();

                assert unswapEvts.get() == 1 : "Unswap events: " + unswapEvts.get();

                break;
            }
        }
    }

    /**
     * @throws Exception If failed.
     */
    public void testPeekPartitionedModes() throws Exception {
        jcache().put("key", 1);

        for (int i = 0; i < gridCount(); i++) {
            boolean nearEnabled = nearEnabled(cache(i));

            Integer nearPeekVal = nearEnabled ? 1 : null;

            GridCache<String, Integer> c = cache(i);

            CacheEntry<String, Integer> e = c.entry("key");

            if (e.backup()) {
                assertNull("NEAR_ONLY for cache: " + i, e.peek(F.asList(NEAR_ONLY)));
                assertEquals((Integer)1, e.peek(F.asList(PARTITIONED_ONLY)));

                assertNull(c.peek("key", F.asList(NEAR_ONLY)));

                assertEquals((Integer)1, c.peek("key", F.asList(PARTITIONED_ONLY)));
            }
            else if (!e.primary() && !e.backup()) {
                assertEquals((Integer)1, e.get());

                assertEquals(nearPeekVal, e.peek(Arrays.asList(NEAR_ONLY)));

                assert e.peek(Arrays.asList(PARTITIONED_ONLY)) == null;

                assertEquals(nearPeekVal, c.peek("key", Arrays.asList(NEAR_ONLY)));

                assert c.peek("key", Arrays.asList(PARTITIONED_ONLY)) == null;
            }
        }
    }

    /**
     * @throws Exception If failed.
     */
    public void testPeekAsyncPartitionedModes() throws Exception {
        jcache().put("key", 1);

        for (int i = 0; i < gridCount(); i++) {
            boolean nearEnabled = nearEnabled(cache(i));

            Integer nearPeekVal = nearEnabled ? 1 : null;

            GridCache<String, Integer> c = cache(i);

            CacheEntry<String, Integer> e = c.entry("key");

            if (e.backup()) {
                assert e.peek(F.asList(NEAR_ONLY)) == null;

                assert e.peek(Arrays.asList(PARTITIONED_ONLY)) == 1;

                assert c.peek("key", Arrays.asList(NEAR_ONLY)) == null;

                assert c.peek("key", Arrays.asList(PARTITIONED_ONLY)) == 1;
            }
            else if (!e.primary() && !e.backup()) {
                assert e.get() == 1;

                assertEquals(nearPeekVal, e.peek(Arrays.asList(NEAR_ONLY)));

                assert e.peek(Arrays.asList(PARTITIONED_ONLY)) == null;

                assertEquals(nearPeekVal, c.peek("key", Arrays.asList(NEAR_ONLY)));

                assert c.peek("key", Arrays.asList(PARTITIONED_ONLY)) == null;
            }
        }
    }

    /**
     * @throws Exception If failed.
     */
    @SuppressWarnings("unchecked")
    public void testNearDhtKeySize() throws Exception {
        List<String> keys = new ArrayList<>(5);

        info("Generating keys for test...");

        GridCache<String, Integer> cache0 = cache(0);

        for (int i = 0; i < 5; i++) {
            while (true) {
                String key = UUID.randomUUID().toString();

                if (ignite(0).affinity(null).isPrimary(grid(0).localNode(), key) &&
                    ignite(0).affinity(null).isBackup(grid(1).localNode(), key)) {
                    keys.add(key);

                    assertTrue(cache0.putx(key, i));

                    break;
                }
            }
        }

        info("Finished generating keys for test.");

        GridCache<String, Integer> cache2 = cache(2);

        assertEquals(Integer.valueOf(0), cache2.get(keys.get(0)));
        assertEquals(Integer.valueOf(1), cache2.get(keys.get(1)));

        assertEquals(0, cache0.nearSize());
        assertEquals(5, cache0.size() - cache0.nearSize());

        GridCache<String, Integer> cache1 = cache(1);

        assertEquals(0, cache1.nearSize());
        assertEquals(5, cache1.size() - cache1.nearSize());

        assertEquals(nearEnabled() ? 2 : 0, cache2.nearSize());
        assertEquals(0, cache2.size() - cache2.nearSize());

        IgniteBiPredicate<String, Integer> prjFilter = new P2<String, Integer>() {
            @Override public boolean apply(String key, Integer val) {
                return val >= 1 && val <= 3;
            }
        };

        assertEquals(0, cache0.projection(prjFilter).nearSize());
        assertEquals(3, cache0.projection(prjFilter).size() - cache0.projection(prjFilter).nearSize());

        assertEquals(0, cache1.projection(prjFilter).nearSize());
        assertEquals(3, cache1.projection(prjFilter).size() - cache1.projection(prjFilter).nearSize());

        assertEquals(nearEnabled() ? 1 : 0, cache2.projection(prjFilter).nearSize());
        assertEquals(0, cache2.projection(prjFilter).size() - cache2.projection(prjFilter).nearSize());
    }

    /** {@inheritDoc} */
    @Override public void testLockAsyncWithTimeoutEntry() throws Exception {
        // No-op, since all cases are tested separately.
    }

    /**
<<<<<<< HEAD
=======
     * @throws Exception In case of error.
     */
    public void testLockAsyncWithTimeoutEntryPrimary() throws Exception {
        if (!lockingEnabled())
            return;

        ClusterNode node = CU.primary(cache().affinity().mapKeyToPrimaryAndBackups("key"));

        assert node != null;

        info("Node: " + node);

        GridCache<String, Integer> cache = G.ignite(node.id()).cache(null);

        checkLockAsyncWithTimeoutEntry("key", cache);
    }

    /**
     * @throws Exception In case of error.
     */
    public void testLockAsyncWithTimeoutEntryBackup() throws Exception {
        if (!lockingEnabled())
            return;

        ClusterNode node = F.first(CU.backups(cache().affinity().mapKeyToPrimaryAndBackups("key")));

        assert node != null;

        info("Node: " + node);

        GridCache<String, Integer> cache = G.ignite(node.id()).cache(null);

        checkLockAsyncWithTimeoutEntry("key", cache);
    }

    /**
     * @throws Exception In case of error.
     */
    public void testLockAsyncWithTimeoutEntryNear() throws Exception {
        if (!lockingEnabled())
            return;

        Collection<ClusterNode> affNodes = cache().affinity().mapKeyToPrimaryAndBackups("key");

        ClusterNode node = null;

        for (ClusterNode n : grid(0).nodes()) {
            if (!affNodes.contains(n)) {
                node = n;

                break;
            }
        }

        assert node != null;

        info("Node: " + node);

        GridCache<String, Integer> cache = G.ignite(node.id()).cache(null);

        checkLockAsyncWithTimeoutEntry("key", cache);
    }

    /**
     * @param key Key.
     * @param cache Cache.
     * @throws Exception If failed.
     */
    private void checkLockAsyncWithTimeoutEntry(String key, CacheProjection<String,Integer> cache)
        throws Exception {
        assert lockingEnabled();

        final CacheEntry<String, Integer> e = cache.entry(key);

        info("Entry [e=" + e + ", primary=" + e.primary() + ", backup=" + e.backup() + ']');

        assert e != null;

        assert !e.isLocked();

        final AtomicBoolean locked = new AtomicBoolean(e.lock(0));

        info("Entry after lock [e=" + e + ", primary=" + e.primary() + ", backup=" + e.backup() + ']');

        try {
            assert e.isLocked();
            assert e.isLockedByThread();

            assert cache.isLockedByThread(key);

            final CountDownLatch syncLatch = new CountDownLatch(1);

            IgniteCompute comp = compute(dfltIgnite.cluster().forLocal()).withAsync();

            comp.call(new Callable<Boolean>() {
                    @Override public Boolean call() throws Exception {
                        syncLatch.countDown();

                        IgniteInternalFuture<Boolean> f = e.lockAsync(15000);

                        try {
                            f.get(100);

                            info(">>>> Entry locked async [e=" + e + ", primary=" + e.primary() +
                                ", backup=" + e.backup() + ']');

                            fail();
                        } catch (IgniteFutureTimeoutCheckedException ex) {
                            info("Caught expected exception: " + ex);
                        }

                        try {
                            assert f.get();
                        } finally {
                            e.unlock();

                            locked.set(false);
                        }

                        return true;
                    }
                });

            ComputeTaskFuture<Boolean> f = comp.future();

            syncLatch.await();

            // Make 1st future in closure fail.
            Thread.sleep(300);

            assert e.isLocked();
            assert e.isLockedByThread();

            cache.unlock(key);

            locked.set(false);

            assert f.get();

            for (int i = 0; i < 100; i++)
                if (cache.isLocked(key) || cache.isLockedByThread(key))
                    U.sleep(10);
                else
                    break;

            assert !cache.isLocked(key);
            assert !cache.isLockedByThread(key);
        }
        finally {
            if (locked.get())
                e.unlock();
        }
    }

    /**
>>>>>>> 9f04e64d
     * @throws Exception If failed.
     */
    public void testAffinity() throws Exception {
        for (int i = 0; i < gridCount(); i++)
            info("Grid " + i + ": " + grid(i).localNode().id());

        final Object affKey = new Object() {
            @Override public boolean equals(Object obj) {
                return obj == this;
            }

            @Override public int hashCode() {
                return 1;
            }
        };

        Object key = new Object() {
            /** */
            @SuppressWarnings("UnusedDeclaration")
            @CacheAffinityKeyMapped
            private final Object key0 = affKey;

            @Override public boolean equals(Object obj) {
                return obj == this;
            }

            @Override public int hashCode() {
                return 2;
            }
        };

        info("All affinity nodes: " + affinityNodes());

        GridCache<Object, Object> cache = grid(0).cache(null);

        info("Cache affinity nodes: " + cache.affinity().mapKeyToPrimaryAndBackups(key));

        CacheAffinity<Object> aff = cache.affinity();

        Collection<ClusterNode> nodes = aff.mapKeyToPrimaryAndBackups(key);

        info("Got nodes from affinity: " + nodes);

        assertEquals(cacheMode() == PARTITIONED ? 2 : affinityNodes().size(), nodes.size());

        ClusterNode primary = F.first(nodes);
        ClusterNode backup = F.last(nodes);

        assertNotSame(primary, backup);

        ClusterNode other = null;

        for (int i = 0; i < gridCount(); i++) {
            ClusterNode node = grid(i).localNode();

            if (!node.equals(primary) && !node.equals(backup)) {
                other = node;

                break;
            }
        }

        assertNotSame(other, primary);
        assertNotSame(other, backup);

        assertNotNull(primary);
        assertNotNull(backup);
        assertNotNull(other);

        assertTrue(cache.affinity().isPrimary(primary, key));
        assertFalse(cache.affinity().isBackup(primary, key));
        assertTrue(cache.affinity().isPrimaryOrBackup(primary, key));

        assertFalse(cache.affinity().isPrimary(backup, key));
        assertTrue(cache.affinity().isBackup(backup, key));
        assertTrue(cache.affinity().isPrimaryOrBackup(backup, key));

        assertFalse(cache.affinity().isPrimary(other, key));

        if (cacheMode() == PARTITIONED) {
            assertFalse(cache.affinity().isBackup(other, key));
            assertFalse(cache.affinity().isPrimaryOrBackup(other, key));
        }
    }
}<|MERGE_RESOLUTION|>--- conflicted
+++ resolved
@@ -22,13 +22,9 @@
 import org.apache.ignite.cluster.*;
 import org.apache.ignite.compute.*;
 import org.apache.ignite.events.*;
-<<<<<<< HEAD
-import org.apache.ignite.internal.util.typedef.*;
-=======
 import org.apache.ignite.internal.*;
 import org.apache.ignite.internal.util.typedef.*;
 import org.apache.ignite.internal.util.typedef.internal.*;
->>>>>>> 9f04e64d
 import org.apache.ignite.lang.*;
 
 import java.util.*;
@@ -364,164 +360,6 @@
     }
 
     /**
-<<<<<<< HEAD
-=======
-     * @throws Exception In case of error.
-     */
-    public void testLockAsyncWithTimeoutEntryPrimary() throws Exception {
-        if (!lockingEnabled())
-            return;
-
-        ClusterNode node = CU.primary(cache().affinity().mapKeyToPrimaryAndBackups("key"));
-
-        assert node != null;
-
-        info("Node: " + node);
-
-        GridCache<String, Integer> cache = G.ignite(node.id()).cache(null);
-
-        checkLockAsyncWithTimeoutEntry("key", cache);
-    }
-
-    /**
-     * @throws Exception In case of error.
-     */
-    public void testLockAsyncWithTimeoutEntryBackup() throws Exception {
-        if (!lockingEnabled())
-            return;
-
-        ClusterNode node = F.first(CU.backups(cache().affinity().mapKeyToPrimaryAndBackups("key")));
-
-        assert node != null;
-
-        info("Node: " + node);
-
-        GridCache<String, Integer> cache = G.ignite(node.id()).cache(null);
-
-        checkLockAsyncWithTimeoutEntry("key", cache);
-    }
-
-    /**
-     * @throws Exception In case of error.
-     */
-    public void testLockAsyncWithTimeoutEntryNear() throws Exception {
-        if (!lockingEnabled())
-            return;
-
-        Collection<ClusterNode> affNodes = cache().affinity().mapKeyToPrimaryAndBackups("key");
-
-        ClusterNode node = null;
-
-        for (ClusterNode n : grid(0).nodes()) {
-            if (!affNodes.contains(n)) {
-                node = n;
-
-                break;
-            }
-        }
-
-        assert node != null;
-
-        info("Node: " + node);
-
-        GridCache<String, Integer> cache = G.ignite(node.id()).cache(null);
-
-        checkLockAsyncWithTimeoutEntry("key", cache);
-    }
-
-    /**
-     * @param key Key.
-     * @param cache Cache.
-     * @throws Exception If failed.
-     */
-    private void checkLockAsyncWithTimeoutEntry(String key, CacheProjection<String,Integer> cache)
-        throws Exception {
-        assert lockingEnabled();
-
-        final CacheEntry<String, Integer> e = cache.entry(key);
-
-        info("Entry [e=" + e + ", primary=" + e.primary() + ", backup=" + e.backup() + ']');
-
-        assert e != null;
-
-        assert !e.isLocked();
-
-        final AtomicBoolean locked = new AtomicBoolean(e.lock(0));
-
-        info("Entry after lock [e=" + e + ", primary=" + e.primary() + ", backup=" + e.backup() + ']');
-
-        try {
-            assert e.isLocked();
-            assert e.isLockedByThread();
-
-            assert cache.isLockedByThread(key);
-
-            final CountDownLatch syncLatch = new CountDownLatch(1);
-
-            IgniteCompute comp = compute(dfltIgnite.cluster().forLocal()).withAsync();
-
-            comp.call(new Callable<Boolean>() {
-                    @Override public Boolean call() throws Exception {
-                        syncLatch.countDown();
-
-                        IgniteInternalFuture<Boolean> f = e.lockAsync(15000);
-
-                        try {
-                            f.get(100);
-
-                            info(">>>> Entry locked async [e=" + e + ", primary=" + e.primary() +
-                                ", backup=" + e.backup() + ']');
-
-                            fail();
-                        } catch (IgniteFutureTimeoutCheckedException ex) {
-                            info("Caught expected exception: " + ex);
-                        }
-
-                        try {
-                            assert f.get();
-                        } finally {
-                            e.unlock();
-
-                            locked.set(false);
-                        }
-
-                        return true;
-                    }
-                });
-
-            ComputeTaskFuture<Boolean> f = comp.future();
-
-            syncLatch.await();
-
-            // Make 1st future in closure fail.
-            Thread.sleep(300);
-
-            assert e.isLocked();
-            assert e.isLockedByThread();
-
-            cache.unlock(key);
-
-            locked.set(false);
-
-            assert f.get();
-
-            for (int i = 0; i < 100; i++)
-                if (cache.isLocked(key) || cache.isLockedByThread(key))
-                    U.sleep(10);
-                else
-                    break;
-
-            assert !cache.isLocked(key);
-            assert !cache.isLockedByThread(key);
-        }
-        finally {
-            if (locked.get())
-                e.unlock();
-        }
-    }
-
-    /**
->>>>>>> 9f04e64d
      * @throws Exception If failed.
      */
     public void testAffinity() throws Exception {
