--- conflicted
+++ resolved
@@ -308,21 +308,13 @@
 
     /** {@inheritDoc} */
     @Override public V put(K key, V val, @Nullable GridCacheEntryEx cached, long ttl,
-<<<<<<< HEAD
-        @Nullable IgnitePredicate<Cache.Entry<K, V>>[] filter) throws IgniteCheckedException {
-=======
         @Nullable CacheEntryPredicate[] filter) throws IgniteCheckedException {
->>>>>>> bf2b5ac2
         return putAsync(key, val, cached, ttl, filter).get();
     }
 
     /** {@inheritDoc} */
     @Override public boolean putx(K key, V val, @Nullable GridCacheEntryEx cached,
-<<<<<<< HEAD
-        long ttl, @Nullable IgnitePredicate<Cache.Entry<K, V>>... filter) throws IgniteCheckedException {
-=======
         long ttl, @Nullable CacheEntryPredicate... filter) throws IgniteCheckedException {
->>>>>>> bf2b5ac2
         return putxAsync(key, val, cached, ttl, filter).get();
     }
 
@@ -335,11 +327,7 @@
     /** {@inheritDoc} */
     @SuppressWarnings("unchecked")
     @Override public IgniteInternalFuture<V> putAsync(K key, V val, @Nullable GridCacheEntryEx entry,
-<<<<<<< HEAD
-        long ttl, @Nullable IgnitePredicate<Cache.Entry<K, V>>... filter) {
-=======
         long ttl, @Nullable CacheEntryPredicate... filter) {
->>>>>>> bf2b5ac2
         A.notNull(key, "key");
 
         return updateAllAsync0(F0.asMap(key, val),
@@ -356,11 +344,7 @@
     /** {@inheritDoc} */
     @SuppressWarnings("unchecked")
     @Override public IgniteInternalFuture<Boolean> putxAsync(K key, V val, @Nullable GridCacheEntryEx entry, long ttl,
-<<<<<<< HEAD
-        @Nullable IgnitePredicate<Cache.Entry<K, V>>... filter) {
-=======
         @Nullable CacheEntryPredicate... filter) {
->>>>>>> bf2b5ac2
         A.notNull(key, "key");
 
         return updateAllAsync0(F0.asMap(key, val),
@@ -383,11 +367,7 @@
     @Override public IgniteInternalFuture<V> putIfAbsentAsync(K key, V val) {
         A.notNull(key, "key", val, "val");
 
-<<<<<<< HEAD
-        return putAsync(key, val, ctx.<K, V>noPeekArray());
-=======
         return putAsync(key, val, ctx.noValArray());
->>>>>>> bf2b5ac2
     }
 
     /** {@inheritDoc} */
@@ -399,11 +379,7 @@
     @Override public IgniteInternalFuture<Boolean> putxIfAbsentAsync(K key, V val) {
         A.notNull(key, "key", val, "val");
 
-<<<<<<< HEAD
-        return putxAsync(key, val, ctx.<K, V>noPeekArray());
-=======
         return putxAsync(key, val, ctx.noValArray());
->>>>>>> bf2b5ac2
     }
 
     /** {@inheritDoc} */
@@ -518,22 +494,14 @@
 
     /** {@inheritDoc} */
     @Override public V remove(K key, @Nullable GridCacheEntryEx entry,
-<<<<<<< HEAD
-        @Nullable IgnitePredicate<Cache.Entry<K, V>>... filter) throws IgniteCheckedException {
-=======
         @Nullable CacheEntryPredicate... filter) throws IgniteCheckedException {
->>>>>>> bf2b5ac2
         return removeAsync(key, entry, filter).get();
     }
 
     /** {@inheritDoc} */
     @SuppressWarnings("unchecked")
     @Override public IgniteInternalFuture<V> removeAsync(K key, @Nullable GridCacheEntryEx entry,
-<<<<<<< HEAD
-        @Nullable IgnitePredicate<Cache.Entry<K, V>>... filter) {
-=======
         @Nullable CacheEntryPredicate... filter) {
->>>>>>> bf2b5ac2
         A.notNull(key, "key");
 
         return removeAllAsync0(Collections.singletonList(key), null, entry, true, false, filter);
@@ -555,22 +523,14 @@
 
     /** {@inheritDoc} */
     @Override public boolean removex(K key, @Nullable GridCacheEntryEx entry,
-<<<<<<< HEAD
-        @Nullable IgnitePredicate<Cache.Entry<K, V>>... filter) throws IgniteCheckedException {
-=======
         @Nullable CacheEntryPredicate... filter) throws IgniteCheckedException {
->>>>>>> bf2b5ac2
         return removexAsync(key, entry, filter).get();
     }
 
     /** {@inheritDoc} */
     @SuppressWarnings("unchecked")
     @Override public IgniteInternalFuture<Boolean> removexAsync(K key, @Nullable GridCacheEntryEx entry,
-<<<<<<< HEAD
-        @Nullable IgnitePredicate<Cache.Entry<K, V>>... filter) {
-=======
         @Nullable CacheEntryPredicate... filter) {
->>>>>>> bf2b5ac2
         A.notNull(key, "key");
 
         return removeAllAsync0(Collections.singletonList(key), null, entry, false, false, filter);
@@ -814,11 +774,7 @@
         final boolean retval,
         final boolean rawRetval,
         @Nullable GridCacheEntryEx cached,
-<<<<<<< HEAD
-        @Nullable final IgnitePredicate<Cache.Entry<K, V>>[] filter
-=======
         @Nullable final CacheEntryPredicate[] filter
->>>>>>> bf2b5ac2
     ) {
         if (map != null && keyCheck)
             validateCacheKeys(map.keySet());
@@ -845,7 +801,7 @@
             retval,
             rawRetval,
             prj != null ? prj.expiry() : null,
-            (IgnitePredicate[])filter,
+            filter,
             subjId,
             taskNameHash);
 
@@ -907,7 +863,7 @@
             retval,
             rawRetval,
             (filter != null && prj != null) ? prj.expiry() : null,
-            (IgnitePredicate[])filter,
+            filter,
             subjId,
             taskNameHash);
 
@@ -1370,19 +1326,11 @@
                     Object keyVal = entry.key().value(ctx, false);
                     Object oldVal = CU.value(old, ctx, false);
                     Object updatedVal = null;
-<<<<<<< HEAD
 
                     CacheInvokeEntry<Object, Object> invokeEntry = new CacheInvokeEntry<>(ctx,
                         keyVal,
                         oldVal);
 
-=======
-
-                    CacheInvokeEntry<Object, Object> invokeEntry = new CacheInvokeEntry<>(ctx,
-                        keyVal,
-                        oldVal);
-
->>>>>>> bf2b5ac2
                     CacheObject updated;
                     CacheInvokeDirectResult invokeRes = null;
 
@@ -2506,11 +2454,7 @@
                             /*metrics*/true,
                             /*primary*/false,
                             /*check version*/!req.forceTransformBackups(),
-<<<<<<< HEAD
-                            CU.empty(),
-=======
                             CU.empty0(),
->>>>>>> bf2b5ac2
                             replicate ? DR_BACKUP : DR_NONE,
                             ttl,
                             expireTime,
