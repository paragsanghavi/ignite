/*
 * Licensed to the Apache Software Foundation (ASF) under one or more
 * contributor license agreements.  See the NOTICE file distributed with
 * this work for additional information regarding copyright ownership.
 * The ASF licenses this file to You under the Apache License, Version 2.0
 * (the "License"); you may not use this file except in compliance with
 * the License.  You may obtain a copy of the License at
 *
 *      http://www.apache.org/licenses/LICENSE-2.0
 *
 * Unless required by applicable law or agreed to in writing, software
 * distributed under the License is distributed on an "AS IS" BASIS,
 * WITHOUT WARRANTIES OR CONDITIONS OF ANY KIND, either express or implied.
 * See the License for the specific language governing permissions and
 * limitations under the License.
 */

#ifdef _WIN32
#   include <windows.h>
#endif

#include <sql.h>
#include <sqlext.h>

#include <vector>
#include <string>
#include <algorithm>

#ifndef _MSC_VER
#   define BOOST_TEST_DYN_LINK
#endif

#include <boost/test/unit_test.hpp>

#include "ignite/ignite.h"
#include "ignite/ignition.h"
#include "ignite/impl/binary/binary_utils.h"

#include "test_type.h"
#include "test_utils.h"

using namespace ignite;
using namespace ignite::cache;
using namespace ignite::cache::query;
using namespace ignite::common;

using namespace boost::unit_test;

using ignite::impl::binary::BinaryUtils;

/**
 * Test setup fixture.
 */
struct QueriesTestSuiteFixture 
{
    /**
     * Establish connection to node.
     *
     * @param connectStr Connection string.
     */
    void Connect(const std::string& connectStr)
    {
<<<<<<< HEAD
=======
        IgniteConfiguration cfg;

        cfg.jvmOpts.push_back("-Xdebug");
        cfg.jvmOpts.push_back("-Xnoagent");
        cfg.jvmOpts.push_back("-Djava.compiler=NONE");
        cfg.jvmOpts.push_back("-agentlib:jdwp=transport=dt_socket,server=y,suspend=n,address=5005");
        cfg.jvmOpts.push_back("-XX:+HeapDumpOnOutOfMemoryError");

#ifdef IGNITE_TESTS_32
        cfg.jvmInitMem = 256;
        cfg.jvmMaxMem = 768;
#else
        cfg.jvmInitMem = 1024;
        cfg.jvmMaxMem = 4096;
#endif

        char* cfgPath = getenv("IGNITE_NATIVE_TEST_ODBC_CONFIG_PATH");

        BOOST_REQUIRE(cfgPath != 0);

        cfg.springCfgPath.assign(cfgPath).append("/queries-test.xml");

        IgniteError err;

        grid = Ignition::Start(cfg, &err);

        if (err.GetCode() != IgniteError::IGNITE_SUCCESS)
            BOOST_FAIL(err.GetText());

        testCache = grid.GetCache<int64_t, TestType>("cache");

>>>>>>> 0465874d
        // Allocate an environment handle
        SQLAllocHandle(SQL_HANDLE_ENV, SQL_NULL_HANDLE, &env);

        BOOST_REQUIRE(env != NULL);

        // We want ODBC 3 support
        SQLSetEnvAttr(env, SQL_ATTR_ODBC_VERSION, reinterpret_cast<void*>(SQL_OV_ODBC3), 0);

        // Allocate a connection handle
        SQLAllocHandle(SQL_HANDLE_DBC, env, &dbc);

        BOOST_REQUIRE(dbc != NULL);

        // Connect string
        std::vector<SQLCHAR> connectStr0;

        connectStr0.reserve(connectStr.size() + 1);
        std::copy(connectStr.begin(), connectStr.end(), std::back_inserter(connectStr0));

        SQLCHAR outstr[ODBC_BUFFER_SIZE];
        SQLSMALLINT outstrlen;

        // Connecting to ODBC server.
        SQLRETURN ret = SQLDriverConnect(dbc, NULL, &connectStr0[0], static_cast<SQLSMALLINT>(connectStr0.size()),
            outstr, sizeof(outstr), &outstrlen, SQL_DRIVER_COMPLETE);

        if (!SQL_SUCCEEDED(ret))
        {
            Ignition::Stop(grid.GetName(), true);

            BOOST_FAIL(GetOdbcErrorMessage(SQL_HANDLE_DBC, dbc));
        }

        // Allocate a statement handle
        SQLAllocHandle(SQL_HANDLE_STMT, dbc, &stmt);

        BOOST_REQUIRE(stmt != NULL);
    }

    void Disconnect()
    {
        // Releasing statement handle.
        SQLFreeHandle(SQL_HANDLE_STMT, stmt);

        // Disconneting from the server.
        SQLDisconnect(dbc);

        // Releasing allocated handles.
        SQLFreeHandle(SQL_HANDLE_DBC, dbc);
        SQLFreeHandle(SQL_HANDLE_ENV, env);
    }

    static Ignite StartAdditionalNode(const char* name)
    {
        IgniteConfiguration cfg;

        cfg.jvmOpts.push_back("-Xdebug");
        cfg.jvmOpts.push_back("-Xnoagent");
        cfg.jvmOpts.push_back("-Djava.compiler=NONE");
        cfg.jvmOpts.push_back("-agentlib:jdwp=transport=dt_socket,server=y,suspend=n,address=5005");
        cfg.jvmOpts.push_back("-XX:+HeapDumpOnOutOfMemoryError");

#ifdef IGNITE_TESTS_32
        cfg.jvmInitMem = 256;
        cfg.jvmMaxMem = 768;
#else
        cfg.jvmInitMem = 1024;
        cfg.jvmMaxMem = 4096;
#endif

        cfg.springCfgPath.assign(getenv("IGNITE_NATIVE_TEST_ODBC_CONFIG_PATH")).append("/queries-test-noodbc.xml");

        IgniteError err;

        return Ignition::Start(cfg, name);
    }

    /**
     * Constructor.
     */
    QueriesTestSuiteFixture() : testCache(0), env(NULL), dbc(NULL), stmt(NULL)
    {
        IgniteConfiguration cfg;

        cfg.jvmOpts.push_back("-Xdebug");
        cfg.jvmOpts.push_back("-Xnoagent");
        cfg.jvmOpts.push_back("-Djava.compiler=NONE");
        cfg.jvmOpts.push_back("-agentlib:jdwp=transport=dt_socket,server=y,suspend=n,address=5005");
        cfg.jvmOpts.push_back("-XX:+HeapDumpOnOutOfMemoryError");

#ifdef IGNITE_TESTS_32
        cfg.jvmInitMem = 256;
        cfg.jvmMaxMem = 768;
#else
        cfg.jvmInitMem = 1024;
        cfg.jvmMaxMem = 4096;
#endif

        cfg.springCfgPath.assign(getenv("IGNITE_NATIVE_TEST_ODBC_CONFIG_PATH")).append("/queries-test.xml");

        IgniteError err;

        grid = Ignition::Start(cfg, "NodeMain");

        testCache = grid.GetCache<int64_t, TestType>("cache");
    }

    /**
     * Destructor.
     */
    ~QueriesTestSuiteFixture()
    {
        Disconnect();

        Ignition::StopAll(true);
    }

    template<typename T>
    void CheckTwoRowsInt(SQLSMALLINT type)
    {
        Connect("DRIVER={Apache Ignite};ADDRESS=127.0.0.1:11110;CACHE=cache");

        SQLRETURN ret;

        TestType in1(1, 2, 3, 4, "5", 6.0f, 7.0, true, Guid(8, 9), BinaryUtils::MakeDateGmt(1987, 6, 5), BinaryUtils::MakeTimestampGmt(1998, 12, 27, 1, 2, 3, 456));
        TestType in2(8, 7, 6, 5, "4", 3.0f, 2.0, false, Guid(1, 0), BinaryUtils::MakeDateGmt(1976, 1, 12), BinaryUtils::MakeTimestampGmt(1978, 8, 21, 23, 13, 45, 456));

        testCache.Put(1, in1);
        testCache.Put(2, in2);

        const size_t columnsCnt = 11;

        T columns[columnsCnt] = { 0 };

        // Binding columns.
        for (SQLSMALLINT i = 0; i < columnsCnt; ++i)
        {
            ret = SQLBindCol(stmt, i + 1, type, &columns[i], sizeof(columns[i]), 0);

            if (!SQL_SUCCEEDED(ret))
                BOOST_FAIL(GetOdbcErrorMessage(SQL_HANDLE_STMT, stmt));
        }

        SQLCHAR request[] = "SELECT i8Field, i16Field, i32Field, i64Field, strField, "
            "floatField, doubleField, boolField, guidField, dateField, timestampField FROM TestType";

        ret = SQLExecDirect(stmt, request, SQL_NTS);

        if (!SQL_SUCCEEDED(ret))
            BOOST_FAIL(GetOdbcErrorMessage(SQL_HANDLE_STMT, stmt));

        ret = SQLFetch(stmt);

        if (!SQL_SUCCEEDED(ret))
            BOOST_FAIL(GetOdbcErrorMessage(SQL_HANDLE_STMT, stmt));

        BOOST_CHECK_EQUAL(columns[0], 1);
        BOOST_CHECK_EQUAL(columns[1], 2);
        BOOST_CHECK_EQUAL(columns[2], 3);
        BOOST_CHECK_EQUAL(columns[3], 4);
        BOOST_CHECK_EQUAL(columns[4], 5);
        BOOST_CHECK_EQUAL(columns[5], 6);
        BOOST_CHECK_EQUAL(columns[6], 7);
        BOOST_CHECK_EQUAL(columns[7], 1);
        BOOST_CHECK_EQUAL(columns[8], 0);
        BOOST_CHECK_EQUAL(columns[9], 0);
        BOOST_CHECK_EQUAL(columns[10], 0);

        SQLLEN columnLens[columnsCnt] = { 0 };

        // Binding columns.
        for (SQLSMALLINT i = 0; i < columnsCnt; ++i)
        {
            ret = SQLBindCol(stmt, i + 1, type, &columns[i], sizeof(columns[i]), &columnLens[i]);

            if (!SQL_SUCCEEDED(ret))
                BOOST_FAIL(GetOdbcErrorMessage(SQL_HANDLE_STMT, stmt));
        }

        ret = SQLFetch(stmt);
        if (!SQL_SUCCEEDED(ret))
            BOOST_FAIL(GetOdbcErrorMessage(SQL_HANDLE_STMT, stmt));

        BOOST_CHECK_EQUAL(columns[0], 8);
        BOOST_CHECK_EQUAL(columns[1], 7);
        BOOST_CHECK_EQUAL(columns[2], 6);
        BOOST_CHECK_EQUAL(columns[3], 5);
        BOOST_CHECK_EQUAL(columns[4], 4);
        BOOST_CHECK_EQUAL(columns[5], 3);
        BOOST_CHECK_EQUAL(columns[6], 2);
        BOOST_CHECK_EQUAL(columns[7], 0);
        BOOST_CHECK_EQUAL(columns[8], 0);
        BOOST_CHECK_EQUAL(columns[9], 0);
        BOOST_CHECK_EQUAL(columns[10], 0);

        BOOST_CHECK_EQUAL(columnLens[0], 0);
        BOOST_CHECK_EQUAL(columnLens[1], 0);
        BOOST_CHECK_EQUAL(columnLens[2], 0);
        BOOST_CHECK_EQUAL(columnLens[3], 0);
        BOOST_CHECK_EQUAL(columnLens[4], 0);
        BOOST_CHECK_EQUAL(columnLens[5], 0);
        BOOST_CHECK_EQUAL(columnLens[6], 0);
        BOOST_CHECK_EQUAL(columnLens[7], 0);
        BOOST_CHECK_EQUAL(columnLens[8], SQL_NO_TOTAL);
        BOOST_CHECK_EQUAL(columnLens[9], SQL_NO_TOTAL);
        BOOST_CHECK_EQUAL(columnLens[10], SQL_NO_TOTAL);

        ret = SQLFetch(stmt);
        BOOST_CHECK(ret == SQL_NO_DATA);
    }

    int CountRows(SQLHSTMT stmt)
    {
        int res = 0;

        SQLRETURN ret = SQL_SUCCESS;

        while (ret == SQL_SUCCESS)
        {
            ret = SQLFetch(stmt);

            if (ret == SQL_NO_DATA)
                break;

            if (!SQL_SUCCEEDED(ret))
                BOOST_FAIL(GetOdbcErrorMessage(SQL_HANDLE_STMT, stmt));

            ++res;
        }

        return res;
    }

    /** Node started during the test. */
    Ignite grid;

    /** Test cache instance. */
    Cache<int64_t, TestType> testCache;

    /** ODBC Environment. */
    SQLHENV env;

    /** ODBC Connect. */
    SQLHDBC dbc;

    /** ODBC Statement. */
    SQLHSTMT stmt;
};

BOOST_FIXTURE_TEST_SUITE(QueriesTestSuite, QueriesTestSuiteFixture)

BOOST_AUTO_TEST_CASE(TestLegacyConnection)
{
    Connect("DRIVER={Apache Ignite};SERVER=127.0.0.1;PORT=11110;CACHE=cache");
}

BOOST_AUTO_TEST_CASE(TestConnectionProtocolVersion_1_6_0)
{
    Connect("DRIVER={Apache Ignite};ADDRESS=127.0.0.1:11110;CACHE=cache;PROTOCOL_VERSION=1.6.0");
}

BOOST_AUTO_TEST_CASE(TestConnectionProtocolVersion_1_8_0)
{
    Connect("DRIVER={Apache Ignite};ADDRESS=127.0.0.1:11110;CACHE=cache;PROTOCOL_VERSION=1.8.0");
}

BOOST_AUTO_TEST_CASE(TestTwoRowsInt8)
{
    CheckTwoRowsInt<int8_t>(SQL_C_STINYINT);
}

BOOST_AUTO_TEST_CASE(TestTwoRowsUint8)
{
    CheckTwoRowsInt<uint8_t>(SQL_C_UTINYINT);
}

BOOST_AUTO_TEST_CASE(TestTwoRowsInt16)
{
    CheckTwoRowsInt<int16_t>(SQL_C_SSHORT);
}

BOOST_AUTO_TEST_CASE(TestTwoRowsUint16)
{
    CheckTwoRowsInt<uint16_t>(SQL_C_USHORT);
}

BOOST_AUTO_TEST_CASE(TestTwoRowsInt32)
{
    CheckTwoRowsInt<int32_t>(SQL_C_SLONG);
}

BOOST_AUTO_TEST_CASE(TestTwoRowsUint32)
{
    CheckTwoRowsInt<uint32_t>(SQL_C_ULONG);
}

BOOST_AUTO_TEST_CASE(TestTwoRowsInt64)
{
    CheckTwoRowsInt<int64_t>(SQL_C_SBIGINT);
}

BOOST_AUTO_TEST_CASE(TestTwoRowsUint64)
{
    CheckTwoRowsInt<uint64_t>(SQL_C_UBIGINT);
}

BOOST_AUTO_TEST_CASE(TestTwoRowsString)
{
    Connect("DRIVER={Apache Ignite};ADDRESS=127.0.0.1:11110;CACHE=cache");

    SQLRETURN ret;

    TestType in1(1, 2, 3, 4, "5", 6.0f, 7.0, true, Guid(8, 9), BinaryUtils::MakeDateGmt(1987, 6, 5), BinaryUtils::MakeTimestampGmt(1998, 12, 27, 1, 2, 3, 456));
    TestType in2(8, 7, 6, 5, "4", 3.0f, 2.0, false, Guid(1, 0), BinaryUtils::MakeDateGmt(1976, 1, 12), BinaryUtils::MakeTimestampGmt(1978, 8, 21, 23, 13, 45, 999999999));

    testCache.Put(1, in1);
    testCache.Put(2, in2);

    const size_t columnsCnt = 11;

    SQLCHAR columns[columnsCnt][ODBC_BUFFER_SIZE] = { 0 };

    // Binding columns.
    for (SQLSMALLINT i = 0; i < columnsCnt; ++i)
    {
        ret = SQLBindCol(stmt, i + 1, SQL_C_CHAR, &columns[i], ODBC_BUFFER_SIZE, 0);

        if (!SQL_SUCCEEDED(ret))
            BOOST_FAIL(GetOdbcErrorMessage(SQL_HANDLE_STMT, stmt));
    }

    SQLCHAR request[] = "SELECT i8Field, i16Field, i32Field, i64Field, strField, "
        "floatField, doubleField, boolField, guidField, dateField, timestampField FROM TestType";

    ret = SQLExecDirect(stmt, request, SQL_NTS);

    if (!SQL_SUCCEEDED(ret))
        BOOST_FAIL(GetOdbcErrorMessage(SQL_HANDLE_STMT, stmt));

    ret = SQLFetch(stmt);

    if (!SQL_SUCCEEDED(ret))
        BOOST_FAIL(GetOdbcErrorMessage(SQL_HANDLE_STMT, stmt));

    BOOST_CHECK_EQUAL(std::string(reinterpret_cast<char*>(columns[0])), "1");
    BOOST_CHECK_EQUAL(std::string(reinterpret_cast<char*>(columns[1])), "2");
    BOOST_CHECK_EQUAL(std::string(reinterpret_cast<char*>(columns[2])), "3");
    BOOST_CHECK_EQUAL(std::string(reinterpret_cast<char*>(columns[3])), "4");
    BOOST_CHECK_EQUAL(std::string(reinterpret_cast<char*>(columns[4])), "5");
    BOOST_CHECK_EQUAL(std::string(reinterpret_cast<char*>(columns[5])), "6");
    BOOST_CHECK_EQUAL(std::string(reinterpret_cast<char*>(columns[6])), "7");
    BOOST_CHECK_EQUAL(std::string(reinterpret_cast<char*>(columns[7])), "1");
    BOOST_CHECK_EQUAL(std::string(reinterpret_cast<char*>(columns[8])), "00000000-0000-0008-0000-000000000009");
    // Such format is used because Date returned as Timestamp.
    BOOST_CHECK_EQUAL(std::string(reinterpret_cast<char*>(columns[9])), "1987-06-05 00:00:00");
    BOOST_CHECK_EQUAL(std::string(reinterpret_cast<char*>(columns[10])), "1998-12-27 01:02:03");

    SQLLEN columnLens[columnsCnt] = { 0 };

    // Binding columns.
    for (SQLSMALLINT i = 0; i < columnsCnt; ++i)
    {
        ret = SQLBindCol(stmt, i + 1, SQL_C_CHAR, &columns[i], ODBC_BUFFER_SIZE, &columnLens[i]);

        if (!SQL_SUCCEEDED(ret))
            BOOST_FAIL(GetOdbcErrorMessage(SQL_HANDLE_STMT, stmt));
    }

    ret = SQLFetch(stmt);
    if (!SQL_SUCCEEDED(ret))
        BOOST_FAIL(GetOdbcErrorMessage(SQL_HANDLE_STMT, stmt));

    BOOST_CHECK_EQUAL(std::string(reinterpret_cast<char*>(columns[0])), "8");
    BOOST_CHECK_EQUAL(std::string(reinterpret_cast<char*>(columns[1])), "7");
    BOOST_CHECK_EQUAL(std::string(reinterpret_cast<char*>(columns[2])), "6");
    BOOST_CHECK_EQUAL(std::string(reinterpret_cast<char*>(columns[3])), "5");
    BOOST_CHECK_EQUAL(std::string(reinterpret_cast<char*>(columns[4])), "4");
    BOOST_CHECK_EQUAL(std::string(reinterpret_cast<char*>(columns[5])), "3");
    BOOST_CHECK_EQUAL(std::string(reinterpret_cast<char*>(columns[6])), "2");
    BOOST_CHECK_EQUAL(std::string(reinterpret_cast<char*>(columns[7])), "0");
    BOOST_CHECK_EQUAL(std::string(reinterpret_cast<char*>(columns[8])), "00000000-0000-0001-0000-000000000000");
    // Such format is used because Date returned as Timestamp.
    BOOST_CHECK_EQUAL(std::string(reinterpret_cast<char*>(columns[9])), "1976-01-12 00:00:00");
    BOOST_CHECK_EQUAL(std::string(reinterpret_cast<char*>(columns[10])), "1978-08-21 23:13:45");

    BOOST_CHECK_EQUAL(columnLens[0], 1);
    BOOST_CHECK_EQUAL(columnLens[1], 1);
    BOOST_CHECK_EQUAL(columnLens[2], 1);
    BOOST_CHECK_EQUAL(columnLens[3], 1);
    BOOST_CHECK_EQUAL(columnLens[4], 1);
    BOOST_CHECK_EQUAL(columnLens[5], 1);
    BOOST_CHECK_EQUAL(columnLens[6], 1);
    BOOST_CHECK_EQUAL(columnLens[7], 1);
    BOOST_CHECK_EQUAL(columnLens[8], 36);
    BOOST_CHECK_EQUAL(columnLens[9], 19);
    BOOST_CHECK_EQUAL(columnLens[10], 19);

    ret = SQLFetch(stmt);
    BOOST_CHECK(ret == SQL_NO_DATA);
}

BOOST_AUTO_TEST_CASE(TestOneRowString)
{
    Connect("DRIVER={Apache Ignite};ADDRESS=127.0.0.1:11110;CACHE=cache");

    SQLRETURN ret;

    TestType in(1, 2, 3, 4, "5", 6.0f, 7.0, true, Guid(8, 9), BinaryUtils::MakeDateGmt(1987, 6, 5), BinaryUtils::MakeTimestampGmt(1998, 12, 27, 1, 2, 3, 456));

    testCache.Put(1, in);

    const size_t columnsCnt = 11;

    SQLCHAR columns[columnsCnt][ODBC_BUFFER_SIZE] = { 0 };

    SQLLEN columnLens[columnsCnt] = { 0 };

    // Binding columns.
    for (SQLSMALLINT i = 0; i < columnsCnt; ++i)
    {
        ret = SQLBindCol(stmt, i + 1, SQL_C_CHAR, &columns[i], ODBC_BUFFER_SIZE, &columnLens[i]);

        if (!SQL_SUCCEEDED(ret))
            BOOST_FAIL(GetOdbcErrorMessage(SQL_HANDLE_STMT, stmt));
    }

    SQLCHAR request[] = "SELECT i8Field, i16Field, i32Field, i64Field, strField, "
        "floatField, doubleField, boolField, guidField, dateField, timestampField FROM TestType";

    ret = SQLExecDirect(stmt, request, SQL_NTS);

    ret = SQLFetch(stmt);
    if (!SQL_SUCCEEDED(ret))
        BOOST_FAIL(GetOdbcErrorMessage(SQL_HANDLE_STMT, stmt));

    BOOST_CHECK_EQUAL(std::string(reinterpret_cast<char*>(columns[0])), "1");
    BOOST_CHECK_EQUAL(std::string(reinterpret_cast<char*>(columns[1])), "2");
    BOOST_CHECK_EQUAL(std::string(reinterpret_cast<char*>(columns[2])), "3");
    BOOST_CHECK_EQUAL(std::string(reinterpret_cast<char*>(columns[3])), "4");
    BOOST_CHECK_EQUAL(std::string(reinterpret_cast<char*>(columns[4])), "5");
    BOOST_CHECK_EQUAL(std::string(reinterpret_cast<char*>(columns[5])), "6");
    BOOST_CHECK_EQUAL(std::string(reinterpret_cast<char*>(columns[6])), "7");
    BOOST_CHECK_EQUAL(std::string(reinterpret_cast<char*>(columns[7])), "1");
    BOOST_CHECK_EQUAL(std::string(reinterpret_cast<char*>(columns[8])), "00000000-0000-0008-0000-000000000009");
    // Such format is used because Date returned as Timestamp.
    BOOST_CHECK_EQUAL(std::string(reinterpret_cast<char*>(columns[9])), "1987-06-05 00:00:00");
    BOOST_CHECK_EQUAL(std::string(reinterpret_cast<char*>(columns[10])), "1998-12-27 01:02:03");

    BOOST_CHECK_EQUAL(columnLens[0], 1);
    BOOST_CHECK_EQUAL(columnLens[1], 1);
    BOOST_CHECK_EQUAL(columnLens[2], 1);
    BOOST_CHECK_EQUAL(columnLens[3], 1);
    BOOST_CHECK_EQUAL(columnLens[4], 1);
    BOOST_CHECK_EQUAL(columnLens[5], 1);
    BOOST_CHECK_EQUAL(columnLens[6], 1);
    BOOST_CHECK_EQUAL(columnLens[7], 1);
    BOOST_CHECK_EQUAL(columnLens[8], 36);
    BOOST_CHECK_EQUAL(columnLens[9], 19);
    BOOST_CHECK_EQUAL(columnLens[10], 19);

    ret = SQLFetch(stmt);
    BOOST_CHECK(ret == SQL_NO_DATA);
}

BOOST_AUTO_TEST_CASE(TestOneRowStringLen)
{
    Connect("DRIVER={Apache Ignite};ADDRESS=127.0.0.1:11110;CACHE=cache");

    SQLRETURN ret;

    TestType in(1, 2, 3, 4, "5", 6.0f, 7.0, true, Guid(8, 9), BinaryUtils::MakeDateGmt(1987, 6, 5), BinaryUtils::MakeTimestampGmt(1998, 12, 27, 1, 2, 3, 456));

    testCache.Put(1, in);

    const size_t columnsCnt = 11;

    SQLLEN columnLens[columnsCnt] = { 0 };

    // Binding columns.
    for (SQLSMALLINT i = 0; i < columnsCnt; ++i)
    {
        ret = SQLBindCol(stmt, i + 1, SQL_C_CHAR, 0, 0, &columnLens[i]);

        if (!SQL_SUCCEEDED(ret))
            BOOST_FAIL(GetOdbcErrorMessage(SQL_HANDLE_STMT, stmt));
    }

    SQLCHAR request[] = "SELECT i8Field, i16Field, i32Field, i64Field, strField, "
        "floatField, doubleField, boolField, guidField, dateField, timestampField FROM TestType";

    ret = SQLExecDirect(stmt, request, SQL_NTS);

    ret = SQLFetch(stmt);
    if (!SQL_SUCCEEDED(ret))
        BOOST_FAIL(GetOdbcErrorMessage(SQL_HANDLE_STMT, stmt));

    BOOST_CHECK_EQUAL(columnLens[0], 1);
    BOOST_CHECK_EQUAL(columnLens[1], 1);
    BOOST_CHECK_EQUAL(columnLens[2], 1);
    BOOST_CHECK_EQUAL(columnLens[3], 1);
    BOOST_CHECK_EQUAL(columnLens[4], 1);
    BOOST_CHECK_EQUAL(columnLens[5], 1);
    BOOST_CHECK_EQUAL(columnLens[6], 1);
    BOOST_CHECK_EQUAL(columnLens[7], 1);
    BOOST_CHECK_EQUAL(columnLens[8], 36);
    BOOST_CHECK_EQUAL(columnLens[9], 19);
    BOOST_CHECK_EQUAL(columnLens[10], 19);

    ret = SQLFetch(stmt);
    BOOST_CHECK(ret == SQL_NO_DATA);
}

BOOST_AUTO_TEST_CASE(TestDistributedJoins)
{
    // Starting additional node.
    Ignite node1 = StartAdditionalNode("Node1");
    Ignite node2 = StartAdditionalNode("Node2");

    const int entriesNum = 1000;

    // Filling cache with data.
    for (int i = 0; i < entriesNum; ++i)
    {
        TestType entry;

        entry.i32Field = i;
        entry.i64Field = entriesNum - i - 1;

        testCache.Put(i, entry);
    }

    Connect("DRIVER={Apache Ignite};ADDRESS=127.0.0.1:11110;CACHE=cache");

    SQLRETURN ret;

    const size_t columnsCnt = 2;

    SQLBIGINT columns[columnsCnt] = { 0 };

    // Binding colums.
    for (SQLSMALLINT i = 0; i < columnsCnt; ++i)
    {
        ret = SQLBindCol(stmt, i + 1, SQL_C_SLONG, &columns[i], 0, 0);

        if (!SQL_SUCCEEDED(ret))
            BOOST_FAIL(GetOdbcErrorMessage(SQL_HANDLE_STMT, stmt));
    }

    SQLCHAR request[] =
        "SELECT T0.i32Field, T1.i64Field FROM TestType AS T0 "
        "INNER JOIN TestType AS T1 "
        "ON (T0.i32Field = T1.i64Field)";

    ret = SQLExecDirect(stmt, request, SQL_NTS);

    if (!SQL_SUCCEEDED(ret))
        BOOST_FAIL(GetOdbcErrorMessage(SQL_HANDLE_STMT, stmt));

    int rowsNum = CountRows(stmt);

    BOOST_CHECK_GT(rowsNum, 0);
    BOOST_CHECK_LT(rowsNum, entriesNum);

    Disconnect();

    Connect("DRIVER={Apache Ignite};ADDRESS=127.0.0.1:11110;CACHE=cache;DISTRIBUTED_JOINS=true;");

    // Binding colums.
    for (SQLSMALLINT i = 0; i < columnsCnt; ++i)
    {
        ret = SQLBindCol(stmt, i + 1, SQL_C_SLONG, &columns[i], 0, 0);

        if (!SQL_SUCCEEDED(ret))
            BOOST_FAIL(GetOdbcErrorMessage(SQL_HANDLE_STMT, stmt));
    }

    ret = SQLExecDirect(stmt, request, SQL_NTS);

    if (!SQL_SUCCEEDED(ret))
        BOOST_FAIL(GetOdbcErrorMessage(SQL_HANDLE_STMT, stmt));

    rowsNum = CountRows(stmt);

    BOOST_CHECK_EQUAL(rowsNum, entriesNum);
}

BOOST_AUTO_TEST_CASE(TestDistributedJoinsWithOldVersion)
{
    // Starting additional node.
    Ignite node1 = StartAdditionalNode("Node1");
    Ignite node2 = StartAdditionalNode("Node2");

    const int entriesNum = 1000;

    // Filling cache with data.
    for (int i = 0; i < entriesNum; ++i)
    {
        TestType entry;

        entry.i32Field = i;
        entry.i64Field = entriesNum - i - 1;

        testCache.Put(i, entry);
    }

    Connect("DRIVER={Apache Ignite};ADDRESS=127.0.0.1:11110;CACHE=cache;DISTRIBUTED_JOINS=true;PROTOCOL_VERSION=1.6.0");

    SQLRETURN ret;

    const size_t columnsCnt = 2;

    SQLBIGINT columns[columnsCnt] = { 0 };

    // Binding colums.
    for (SQLSMALLINT i = 0; i < columnsCnt; ++i)
    {
        ret = SQLBindCol(stmt, i + 1, SQL_C_SLONG, &columns[i], 0, 0);

        if (!SQL_SUCCEEDED(ret))
            BOOST_FAIL(GetOdbcErrorMessage(SQL_HANDLE_STMT, stmt));
    }

    SQLCHAR request[] =
        "SELECT T0.i32Field, T1.i64Field FROM TestType AS T0 "
        "INNER JOIN TestType AS T1 "
        "ON (T0.i32Field = T1.i64Field)";

    ret = SQLExecDirect(stmt, request, SQL_NTS);

    if (!SQL_SUCCEEDED(ret))
        BOOST_FAIL(GetOdbcErrorMessage(SQL_HANDLE_STMT, stmt));

    int rowsNum = CountRows(stmt);

    BOOST_CHECK_GT(rowsNum, 0);
    BOOST_CHECK_LT(rowsNum, entriesNum);
}


BOOST_AUTO_TEST_SUITE_END()<|MERGE_RESOLUTION|>--- conflicted
+++ resolved
@@ -60,8 +60,6 @@
      */
     void Connect(const std::string& connectStr)
     {
-<<<<<<< HEAD
-=======
         IgniteConfiguration cfg;
 
         cfg.jvmOpts.push_back("-Xdebug");
@@ -80,9 +78,7 @@
 
         char* cfgPath = getenv("IGNITE_NATIVE_TEST_ODBC_CONFIG_PATH");
 
-        BOOST_REQUIRE(cfgPath != 0);
-
-        cfg.springCfgPath.assign(cfgPath).append("/queries-test.xml");
+        cfg.springCfgPath = std::string(cfgPath).append("/").append("queries-test.xml");
 
         IgniteError err;
 
@@ -93,7 +89,6 @@
 
         testCache = grid.GetCache<int64_t, TestType>("cache");
 
->>>>>>> 0465874d
         // Allocate an environment handle
         SQLAllocHandle(SQL_HANDLE_ENV, SQL_NULL_HANDLE, &env);
 
@@ -164,7 +159,11 @@
         cfg.jvmMaxMem = 4096;
 #endif
 
-        cfg.springCfgPath.assign(getenv("IGNITE_NATIVE_TEST_ODBC_CONFIG_PATH")).append("/queries-test-noodbc.xml");
+        char* cfgPath = getenv("IGNITE_NATIVE_TEST_ODBC_CONFIG_PATH");
+
+        BOOST_REQUIRE(cfgPath != 0);
+
+        cfg.springCfgPath.assign(cfgPath).append("/queries-test.xml");
 
         IgniteError err;
 
@@ -192,7 +191,11 @@
         cfg.jvmMaxMem = 4096;
 #endif
 
-        cfg.springCfgPath.assign(getenv("IGNITE_NATIVE_TEST_ODBC_CONFIG_PATH")).append("/queries-test.xml");
+        char* cfgPath = getenv("IGNITE_NATIVE_TEST_ODBC_CONFIG_PATH");
+
+        BOOST_REQUIRE(cfgPath != 0);
+
+        cfg.springCfgPath.assign(cfgPath).append("/queries-test.xml");
 
         IgniteError err;
 
