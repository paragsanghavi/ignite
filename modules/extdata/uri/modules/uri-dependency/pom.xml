--- conflicted
+++ resolved
@@ -27,11 +27,7 @@
     <artifactId>ignite-extdata-uri-dep</artifactId>
     <packaging>jar</packaging>
 
-<<<<<<< HEAD
-    <version>1.5.1-final-SNAPSHOT</version>
-=======
     <version>1.5.0-final-SNAPSHOT</version>
->>>>>>> 9087f019
     <modelVersion>4.0.0</modelVersion>
 
     <dependencies>
