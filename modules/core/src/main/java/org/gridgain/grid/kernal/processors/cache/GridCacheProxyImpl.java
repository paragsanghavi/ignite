--- conflicted
+++ resolved
@@ -1065,8 +1065,6 @@
     }
 
     /** {@inheritDoc} */
-<<<<<<< HEAD
-=======
     @Override public Set<GridCacheEntry<K, V>> primaryEntrySetx(GridPredicate<GridCacheEntry<K, V>>... filter) {
         GridCacheProjectionImpl<K, V> prev = gate.enter(prj);
 
@@ -1079,7 +1077,6 @@
     }
 
     /** {@inheritDoc} */
->>>>>>> 50acba01
     @Override public GridCacheProjectionEx<?, ?> forPortables() {
         GridCacheProjectionImpl<K, V> prev = gate.enter(prj);
 
