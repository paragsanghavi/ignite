/*
 * Licensed to the Apache Software Foundation (ASF) under one or more
 * contributor license agreements.  See the NOTICE file distributed with
 * this work for additional information regarding copyright ownership.
 * The ASF licenses this file to You under the Apache License, Version 2.0
 * (the "License"); you may not use this file except in compliance with
 * the License.  You may obtain a copy of the License at
 *
 *      http://www.apache.org/licenses/LICENSE-2.0
 *
 * Unless required by applicable law or agreed to in writing, software
 * distributed under the License is distributed on an "AS IS" BASIS,
 * WITHOUT WARRANTIES OR CONDITIONS OF ANY KIND, either express or implied.
 * See the License for the specific language governing permissions and
 * limitations under the License.
 */

package org.apache.ignite.internal.portable;

import java.math.BigDecimal;
import java.util.Arrays;
import java.util.IdentityHashMap;
import org.apache.ignite.IgniteException;
import org.apache.ignite.internal.util.offheap.unsafe.GridUnsafeMemory;
import org.apache.ignite.internal.util.typedef.internal.SB;
import org.apache.ignite.binary.BinaryObjectException;
import org.apache.ignite.binary.BinaryType;
import org.apache.ignite.binary.BinaryObject;
import org.jetbrains.annotations.Nullable;

/**
 * Internal portable object interface.
 */
public abstract class BinaryObjectEx implements BinaryObject {
    /**
     * @return Length.
     */
    public abstract int length();

    /**
     * @return Object start.
     */
    public abstract int start();

    /**
     * @return {@code True} if object is array based.
     */
    protected abstract boolean hasArray();

    /**
     * @return Object array if object is array based, otherwise {@code null}.
     */
    public abstract byte[] array();

    /**
     * @return Object offheap address is object is offheap based, otherwise 0.
     */
    public abstract long offheapAddress();

    /**
     * Gets field value.
     *
     * @param fieldId Field ID.
     * @return Field value.
     * @throws org.apache.ignite.binary.BinaryObjectException In case of any other error.
     */
    @Nullable public abstract <F> F field(int fieldId) throws BinaryObjectException;

    /**
     * Get field by offset.
     *
     * @param fieldOffset Field offset.
     * @return Field value.
     */
    @Nullable protected abstract <F> F fieldByOrder(int fieldOffset);

    /**
     * @param ctx Reader context.
     * @param fieldName Field name.
     * @return Field value.
     */
    @Nullable protected abstract <F> F field(PortableReaderContext ctx, String fieldName);

    /**
     * Get schema ID.
     *
     * @return Schema ID.
     */
    protected abstract int schemaId();

    /**
     * Create schema for object.
     *
     * @return Schema.
     */
    protected abstract PortableSchema createSchema();

    /** {@inheritDoc} */
    @Override public BinaryObject clone() throws CloneNotSupportedException {
        return (BinaryObject)super.clone();
    }

    /** {@inheritDoc} */
    public boolean equals(Object other) {
        if (other == this)
            return true;

        if (other == null)
            return false;

        if (!(other instanceof BinaryObjectEx))
            return false;

        BinaryObjectEx otherPo = (BinaryObjectEx)other;

        if (length() != otherPo.length() || typeId() != otherPo.typeId())
            return false;

        if (hasArray()) {
            if (otherPo.hasArray()) {
                int len = length();
                int end = start() + len;

                byte[] arr = array();
                byte[] otherArr = otherPo.array();

                for (int i = start(), j = otherPo.start(); i < end; i++, j++) {
                    if (arr[i] != otherArr[j])
                        return false;
                }

                return true;
            }
            else {
                assert otherPo.offheapAddress() > 0;

                return GridUnsafeMemory.compare(otherPo.offheapAddress() + otherPo.start(), array());
            }
        }
        else {
            assert offheapAddress() > 0;

            if (otherPo.hasArray())
                return GridUnsafeMemory.compare(offheapAddress() + start(), otherPo.array());
            else {
                assert otherPo.offheapAddress() > 0;

                return GridUnsafeMemory.compare(offheapAddress() + start(),
                    otherPo.offheapAddress() + otherPo.start(),
                    length());
            }
        }
    }

    /**
     * @param ctx Reader context.
     * @param handles Handles for already traversed objects.
     * @return String representation.
     */
    private String toString(PortableReaderContext ctx, IdentityHashMap<BinaryObject, Integer> handles) {
        int idHash = System.identityHashCode(this);

        BinaryType meta;

        try {
            meta = type();
        }
        catch (BinaryObjectException ignore) {
            meta = null;
        }

        if (meta == null)
<<<<<<< HEAD
            return "BinaryObject [hash=" + idHash + ", typeId=" + typeId() + ']';
=======
            return BinaryObject.class.getSimpleName() +  " [hash=" + idHash + ", typeId=" + typeId() + ']';
>>>>>>> 5ea0625b

        handles.put(this, idHash);

        SB buf = new SB(meta.typeName());

        if (meta.fieldNames() != null) {
            buf.a(" [hash=").a(idHash);

            for (String name : meta.fieldNames()) {
                Object val = field(ctx, name);

                buf.a(", ").a(name).a('=');

                if (val instanceof byte[])
                    buf.a(Arrays.toString((byte[]) val));
                else if (val instanceof short[])
                    buf.a(Arrays.toString((short[])val));
                else if (val instanceof int[])
                    buf.a(Arrays.toString((int[])val));
                else if (val instanceof long[])
                    buf.a(Arrays.toString((long[])val));
                else if (val instanceof float[])
                    buf.a(Arrays.toString((float[])val));
                else if (val instanceof double[])
                    buf.a(Arrays.toString((double[])val));
                else if (val instanceof char[])
                    buf.a(Arrays.toString((char[])val));
                else if (val instanceof boolean[])
                    buf.a(Arrays.toString((boolean[]) val));
                else if (val instanceof BigDecimal[])
                    buf.a(Arrays.toString((BigDecimal[])val));
                else {
                    if (val instanceof BinaryObjectEx) {
                        BinaryObjectEx po = (BinaryObjectEx)val;

                        Integer idHash0 = handles.get(val);

                        if (idHash0 != null) {  // Circular reference.
                            BinaryType meta0 = po.type();

                            assert meta0 != null;

                            buf.a(meta0.typeName()).a(" [hash=").a(idHash0).a(", ...]");
                        }
                        else
                            buf.a(po.toString(ctx, handles));
                    }
                    else
                        buf.a(val);
                }
            }

            buf.a(']');
        }

        return buf.toString();
    }

    /** {@inheritDoc} */
    @Override public String toString() {
        try {
            PortableReaderContext ctx = new PortableReaderContext();

            ctx.setPortableHandler(start(), this);

            return toString(ctx, new IdentityHashMap<BinaryObject, Integer>());
        }
        catch (BinaryObjectException e) {
            throw new IgniteException("Failed to create string representation of portable object.", e);
        }
    }
}<|MERGE_RESOLUTION|>--- conflicted
+++ resolved
@@ -170,11 +170,7 @@
         }
 
         if (meta == null)
-<<<<<<< HEAD
-            return "BinaryObject [hash=" + idHash + ", typeId=" + typeId() + ']';
-=======
             return BinaryObject.class.getSimpleName() +  " [hash=" + idHash + ", typeId=" + typeId() + ']';
->>>>>>> 5ea0625b
 
         handles.put(this, idHash);
 
