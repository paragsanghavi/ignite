/* @java.file.header */

/*  _________        _____ __________________        _____
 *  __  ____/___________(_)______  /__  ____/______ ____(_)_______
 *  _  / __  __  ___/__  / _  __  / _  / __  _  __ `/__  / __  __ \
 *  / /_/ /  _  /    _  /  / /_/ /  / /_/ /  / /_/ / _  /  _  / / /
 *  \____/   /_/     /_/   \_,__/   \____/   \__,_/  /_/   /_/ /_/
 */

package org.gridgain.grid.portable;

import org.jetbrains.annotations.*;

import java.util.*;

/**
 * Writer for portable object.
 */
public interface GridPortableWriter {
    /**
     * @param fieldName Field name.
     * @param val Value to write.
     * @throws GridPortableException In case of error.
     */
    public void writeByte(String fieldName, byte val) throws GridPortableException;

    /**
     * @param val Value to write.
     * @throws GridPortableException In case of error.
     */
    public void writeByte(byte val) throws GridPortableException;

    /**
     * @param fieldName Field name.
     * @param val Value to write.
     * @throws GridPortableException In case of error.
     */
    public void writeShort(String fieldName, short val) throws GridPortableException;

    /**
     * @param val Value to write.
     * @throws GridPortableException In case of error.
     */
    public void writeShort(short val) throws GridPortableException;

    /**
     * @param fieldName Field name.
     * @param val Value to write.
     * @throws GridPortableException In case of error.
     */
    public void writeInt(String fieldName, int val) throws GridPortableException;

    /**
     * @param val Value to write.
     * @throws GridPortableException In case of error.
     */
    public void writeInt(int val) throws GridPortableException;

    /**
     * @param fieldName Field name.
     * @param val Value to write.
     * @throws GridPortableException In case of error.
     */
    public void writeLong(String fieldName, long val) throws GridPortableException;

    /**
     * @param val Value to write.
     * @throws GridPortableException In case of error.
     */
    public void writeLong(long val) throws GridPortableException;

    /**
     * @param fieldName Field name.
     * @param val Value to write.
     * @throws GridPortableException In case of error.
     */
    public void writeFloat(String fieldName, float val) throws GridPortableException;

    /**
     * @param val Value to write.
     * @throws GridPortableException In case of error.
     */
    public void writeFloat(float val) throws GridPortableException;

    /**
     * @param fieldName Field name.
     * @param val Value to write.
     * @throws GridPortableException In case of error.
     */
    public void writeDouble(String fieldName, double val) throws GridPortableException;

    /**
     * @param val Value to write.
     * @throws GridPortableException In case of error.
     */
    public void writeDouble(double val) throws GridPortableException;

    /**
     * @param fieldName Field name.
     * @param val Value to write.
     * @throws GridPortableException In case of error.
     */
    public void writeChar(String fieldName, char val) throws GridPortableException;

    /**
     * @param val Value to write.
     * @throws GridPortableException In case of error.
     */
    public void writeChar(char val) throws GridPortableException;

    /**
     * @param fieldName Field name.
     * @param val Value to write.
     * @throws GridPortableException In case of error.
     */
    public void writeBoolean(String fieldName, boolean val) throws GridPortableException;

    /**
     * @param val Value to write.
     * @throws GridPortableException In case of error.
     */
    public void writeBoolean(boolean val) throws GridPortableException;

    /**
     * @param fieldName Field name.
     * @param val Value to write.
     * @throws GridPortableException In case of error.
     */
    public void writeString(String fieldName, @Nullable String val) throws GridPortableException;

    /**
     * @param val Value to write.
     * @throws GridPortableException In case of error.
     */
    public void writeString(@Nullable String val) throws GridPortableException;

    /**
     * @param fieldName Field name.
<<<<<<< HEAD
     * @param uuid UUID to write.
     * @throws GridPortableException In case of error.
     */
    public void writeUuid(String fieldName, @Nullable UUID uuid) throws GridPortableException;

    /**
     * @param uuid UUID to write.
     * @throws GridPortableException In case of error.
     */
    public void writeUuid(@Nullable UUID uuid) throws GridPortableException;
=======
     * @param val UUID to write.
     * @throws GridPortableException In case of error.
     */
    public void writeUuid(String fieldName, @Nullable UUID val) throws GridPortableException;

    /**
     * @param val UUID to write.
     * @throws GridPortableException In case of error.
     */
    public void writeUuid(@Nullable UUID val) throws GridPortableException;
>>>>>>> 8e479f32

    /**
     * @param fieldName Field name.
     * @param obj Value to write.
<<<<<<< HEAD
     * @throws GridPortableNotSupportedClassException If class that doesn't
     *      implement {@link GridPortable} is being serialized.
     * @throws GridPortableException In case of error.
     */
    public <T> void writeObject(String fieldName, @Nullable T obj) throws GridPortableException;

    /**
     * @param obj Value to write.
     * @throws GridPortableNotSupportedClassException If class that doesn't
     *      implement {@link GridPortable} is being serialized.
     * @throws GridPortableException In case of error.
     */
    public <T> void writeObject(@Nullable T obj) throws GridPortableException;
=======
     * @throws GridPortableException In case of error.
     */
    public void writeObject(String fieldName, @Nullable Object obj) throws GridPortableException;

    /**
     * @param obj Value to write.
     * @throws GridPortableException In case of error.
     */
    public void writeObject(@Nullable Object obj) throws GridPortableException;
>>>>>>> 8e479f32

    /**
     * @param fieldName Field name.
     * @param val Value to write.
     * @throws GridPortableException In case of error.
     */
    public void writeByteArray(String fieldName, @Nullable byte[] val) throws GridPortableException;

    /**
     * @param val Value to write.
     * @throws GridPortableException In case of error.
     */
    public void writeByteArray(@Nullable byte[] val) throws GridPortableException;

    /**
     * @param fieldName Field name.
     * @param val Value to write.
     * @throws GridPortableException In case of error.
     */
    public void writeShortArray(String fieldName, @Nullable short[] val) throws GridPortableException;

    /**
     * @param val Value to write.
     * @throws GridPortableException In case of error.
     */
    public void writeShortArray(@Nullable short[] val) throws GridPortableException;

    /**
     * @param fieldName Field name.
     * @param val Value to write.
     * @throws GridPortableException In case of error.
     */
    public void writeIntArray(String fieldName, @Nullable int[] val) throws GridPortableException;

    /**
     * @param val Value to write.
     * @throws GridPortableException In case of error.
     */
    public void writeIntArray(@Nullable int[] val) throws GridPortableException;

    /**
     * @param fieldName Field name.
     * @param val Value to write.
     * @throws GridPortableException In case of error.
     */
    public void writeLongArray(String fieldName, @Nullable long[] val) throws GridPortableException;

    /**
     * @param val Value to write.
     * @throws GridPortableException In case of error.
     */
    public void writeLongArray(@Nullable long[] val) throws GridPortableException;

    /**
     * @param fieldName Field name.
     * @param val Value to write.
     * @throws GridPortableException In case of error.
     */
    public void writeFloatArray(String fieldName, @Nullable float[] val) throws GridPortableException;

    /**
     * @param val Value to write.
     * @throws GridPortableException In case of error.
     */
    public void writeFloatArray(@Nullable float[] val) throws GridPortableException;

    /**
     * @param fieldName Field name.
     * @param val Value to write.
     * @throws GridPortableException In case of error.
     */
    public void writeDoubleArray(String fieldName, @Nullable double[] val) throws GridPortableException;

    /**
     * @param val Value to write.
     * @throws GridPortableException In case of error.
     */
    public void writeDoubleArray(@Nullable double[] val) throws GridPortableException;

    /**
     * @param fieldName Field name.
     * @param val Value to write.
     * @throws GridPortableException In case of error.
     */
    public void writeCharArray(String fieldName, @Nullable char[] val) throws GridPortableException;

    /**
     * @param val Value to write.
     * @throws GridPortableException In case of error.
     */
    public void writeCharArray(@Nullable char[] val) throws GridPortableException;

    /**
     * @param fieldName Field name.
     * @param val Value to write.
     * @throws GridPortableException In case of error.
     */
    public void writeBooleanArray(String fieldName, @Nullable boolean[] val) throws GridPortableException;

    /**
     * @param val Value to write.
     * @throws GridPortableException In case of error.
     */
    public void writeBooleanArray(@Nullable boolean[] val) throws GridPortableException;

    /**
     * @param fieldName Field name.
     * @param val Value to write.
     * @throws GridPortableException In case of error.
     */
    public void writeStringArray(String fieldName, @Nullable String[] val) throws GridPortableException;

    /**
     * @param val Value to write.
     * @throws GridPortableException In case of error.
     */
    public void writeStringArray(@Nullable String[] val) throws GridPortableException;

    /**
     * @param fieldName Field name.
     * @param val Value to write.
     * @throws GridPortableException In case of error.
     */
    public void writeUuidArray(String fieldName, @Nullable UUID[] val) throws GridPortableException;

    /**
     * @param val Value to write.
     * @throws GridPortableException In case of error.
     */
    public void writeUuidArray(@Nullable UUID[] val) throws GridPortableException;

    /**
     * @param fieldName Field name.
     * @param val Value to write.
     * @throws GridPortableException In case of error.
     */
    public void writeObjectArray(String fieldName, @Nullable Object[] val) throws GridPortableException;

    /**
     * @param val Value to write.
     * @throws GridPortableException In case of error.
     */
    public void writeObjectArray(@Nullable Object[] val) throws GridPortableException;

    /**
     * @param fieldName Field name.
     * @param col Collection to write.
     * @throws GridPortableException In case of error.
     */
    public <T> void writeCollection(String fieldName, @Nullable Collection<T> col) throws GridPortableException;

    /**
     * @param col Collection to write.
     * @throws GridPortableException In case of error.
     */
    public <T> void writeCollection(@Nullable Collection<T> col) throws GridPortableException;

    /**
     * @param fieldName Field name.
     * @param map Map to write.
     * @throws GridPortableException In case of error.
     */
    public <K, V> void writeMap(String fieldName, @Nullable Map<K, V> map) throws GridPortableException;

    /**
     * @param map Map to write.
     * @throws GridPortableException In case of error.
     */
    public <K, V> void writeMap(@Nullable Map<K, V> map) throws GridPortableException;
}<|MERGE_RESOLUTION|>--- conflicted
+++ resolved
@@ -136,18 +136,6 @@
 
     /**
      * @param fieldName Field name.
-<<<<<<< HEAD
-     * @param uuid UUID to write.
-     * @throws GridPortableException In case of error.
-     */
-    public void writeUuid(String fieldName, @Nullable UUID uuid) throws GridPortableException;
-
-    /**
-     * @param uuid UUID to write.
-     * @throws GridPortableException In case of error.
-     */
-    public void writeUuid(@Nullable UUID uuid) throws GridPortableException;
-=======
      * @param val UUID to write.
      * @throws GridPortableException In case of error.
      */
@@ -158,36 +146,19 @@
      * @throws GridPortableException In case of error.
      */
     public void writeUuid(@Nullable UUID val) throws GridPortableException;
->>>>>>> 8e479f32
 
     /**
      * @param fieldName Field name.
      * @param obj Value to write.
-<<<<<<< HEAD
-     * @throws GridPortableNotSupportedClassException If class that doesn't
-     *      implement {@link GridPortable} is being serialized.
-     * @throws GridPortableException In case of error.
-     */
-    public <T> void writeObject(String fieldName, @Nullable T obj) throws GridPortableException;
+     * @throws GridPortableException In case of error.
+     */
+    public void writeObject(String fieldName, @Nullable Object obj) throws GridPortableException;
 
     /**
      * @param obj Value to write.
-     * @throws GridPortableNotSupportedClassException If class that doesn't
-     *      implement {@link GridPortable} is being serialized.
-     * @throws GridPortableException In case of error.
-     */
-    public <T> void writeObject(@Nullable T obj) throws GridPortableException;
-=======
-     * @throws GridPortableException In case of error.
-     */
-    public void writeObject(String fieldName, @Nullable Object obj) throws GridPortableException;
-
-    /**
-     * @param obj Value to write.
      * @throws GridPortableException In case of error.
      */
     public void writeObject(@Nullable Object obj) throws GridPortableException;
->>>>>>> 8e479f32
 
     /**
      * @param fieldName Field name.
