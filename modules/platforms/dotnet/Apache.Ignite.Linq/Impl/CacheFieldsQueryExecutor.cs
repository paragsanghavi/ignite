--- conflicted
+++ resolved
@@ -63,7 +63,7 @@
         /// <param name="pageSize">Size of the page.</param>
         /// <param name="enableDistributedJoins">Distributed joins flag.</param>
         /// <param name="enforceJoinOrder">Enforce join order flag.</param>
-        public CacheFieldsQueryExecutor(ICacheInternal cache, bool local, int pageSize, bool enableDistributedJoins, 
+        public CacheFieldsQueryExecutor(ICacheInternal cache, bool local, int pageSize, bool enableDistributedJoins,
             bool enforceJoinOrder)
         {
             Debug.Assert(cache != null);
@@ -132,16 +132,7 @@
             Debug.WriteLine("\nFields Query: {0} | {1}", qryData.QueryText,
                 string.Join(", ", qryData.Parameters.Select(x => x == null ? "null" : x.ToString())));
 
-<<<<<<< HEAD
-            var qry = new SqlFieldsQuery(qryData.QueryText, _local, qryData.Parameters.ToArray())
-            {
-                EnableDistributedJoins = _enableDistributedJoins,
-                PageSize = _pageSize,
-                EnforceJoinOrder = _enforceJoinOrder
-            };
-=======
             var qry = GetFieldsQuery(qryData.QueryText, qryData.Parameters.ToArray());
->>>>>>> d6033712
 
             var selector = GetResultSelector<T>(queryModel.SelectClause.Selector);
 
@@ -181,29 +172,11 @@
 
             // Check if user param order is already correct
             if (indices.SequenceEqual(Enumerable.Range(0, indices.Length)))
-<<<<<<< HEAD
-                return args => _cache.QueryFields(new SqlFieldsQuery(qryText, _local, args)
-                {
-                    EnableDistributedJoins = _enableDistributedJoins,
-                    PageSize = _pageSize,
-                    EnforceJoinOrder = _enforceJoinOrder
-                }, selector);
-
-            // Return delegate with reorder
-            return args => _cache.QueryFields(new SqlFieldsQuery(qryText, _local,
-                args.Select((x, i) => args[indices[i]]).ToArray())
-            {
-                EnableDistributedJoins = _enableDistributedJoins,
-                PageSize = _pageSize,
-                EnforceJoinOrder = _enforceJoinOrder
-            }, selector);
-=======
                 return args => _cache.QueryFields(GetFieldsQuery(qryText, args), selector);
 
             // Return delegate with reorder
             return args => _cache.QueryFields(GetFieldsQuery(qryText,
                 args.Select((x, i) => args[indices[i]]).ToArray()), selector);
->>>>>>> d6033712
         }
         /// <summary>
         /// Compiles the query without regard to number or order of arguments.
@@ -311,7 +284,12 @@
         /// </summary>
         private SqlFieldsQuery GetFieldsQuery(string text, object[] args)
         {
-            return new SqlFieldsQuery(text, _local, args);
+            return new SqlFieldsQuery(text, _local, args)
+            {
+                EnableDistributedJoins = _enableDistributedJoins,
+                PageSize = _pageSize,
+                EnforceJoinOrder = _enforceJoinOrder
+            };
         }
 
         /** <inheritdoc /> */
