--- conflicted
+++ resolved
@@ -709,12 +709,8 @@
                     String sql = qry.getSql();
                     Object[] args = qry.getArgs();
 
-<<<<<<< HEAD
                     final GridQueryFieldsResult res = idx.queryFields(space, sql, F.asList(args),
                         idx.backupFilter(null, null, null));
-=======
-                    final GridQueryFieldsResult res = idx.queryFields(space, sql, F.asList(args), idx.backupFilter());
->>>>>>> b087aca9
 
                     sendQueryExecutedEvent(sql, args);
 
