/*
 * Licensed to the Apache Software Foundation (ASF) under one or more
 * contributor license agreements.  See the NOTICE file distributed with
 * this work for additional information regarding copyright ownership.
 * The ASF licenses this file to You under the Apache License, Version 2.0
 * (the "License"); you may not use this file except in compliance with
 * the License.  You may obtain a copy of the License at
 *
 *      http://www.apache.org/licenses/LICENSE-2.0
 *
 * Unless required by applicable law or agreed to in writing, software
 * distributed under the License is distributed on an "AS IS" BASIS,
 * WITHOUT WARRANTIES OR CONDITIONS OF ANY KIND, either express or implied.
 * See the License for the specific language governing permissions and
 * limitations under the License.
 */

package org.gridgain.grid.kernal.processors.cache.query.continuous;

import org.apache.ignite.*;
import org.apache.ignite.cluster.*;
import org.apache.ignite.internal.processors.cache.*;
import org.apache.ignite.lang.*;
import org.apache.ignite.resources.*;
import org.gridgain.grid.cache.*;
import org.gridgain.grid.cache.query.*;
import org.gridgain.grid.kernal.processors.cache.*;
import org.gridgain.grid.util.typedef.*;
import org.gridgain.grid.util.typedef.internal.*;
import org.jdk8.backport.*;
import org.jetbrains.annotations.*;

import javax.cache.configuration.*;
import javax.cache.event.*;
import java.io.*;
import java.util.*;
import java.util.concurrent.*;
import java.util.concurrent.atomic.*;

import static javax.cache.event.EventType.*;
import static org.apache.ignite.events.IgniteEventType.*;
import static org.gridgain.grid.kernal.GridTopic.*;

/**
 * Continuous queries manager.
 */
public class GridCacheContinuousQueryManager<K, V> extends GridCacheManagerAdapter<K, V> {
    /** Ordered topic prefix. */
    private String topicPrefix;

    /** Listeners. */
    private final ConcurrentMap<UUID, ListenerInfo<K, V>> lsnrs = new ConcurrentHashMap8<>();

    /** Listeners count. */
    private final AtomicInteger lsnrCnt = new AtomicInteger();

    /** Internal entries listeners. */
    private final ConcurrentMap<UUID, ListenerInfo<K, V>> intLsnrs = new ConcurrentHashMap8<>();

    /** Internal listeners count. */
    private final AtomicInteger intLsnrCnt = new AtomicInteger();

    /** Query sequence number for message topic. */
    private final AtomicLong seq = new AtomicLong();

    /** Continues queries created for cache event listeners. */
    private final ConcurrentMap<CacheEntryListenerConfiguration, GridCacheContinuousQuery<K, V>> lsnrQrys =
        new ConcurrentHashMap8<>();

    /** {@inheritDoc} */
    @Override protected void start0() throws IgniteCheckedException {
        // Append cache name to the topic.
        topicPrefix = "CONTINUOUS_QUERY" + (cctx.name() == null ? "" : "_" + cctx.name());
    }

    /** {@inheritDoc} */
    @SuppressWarnings("unchecked")
    @Override protected void onKernalStart0() throws IgniteCheckedException {
        if (intLsnrCnt.get() > 0 || lsnrCnt.get() > 0) {
            Collection<ClusterNode> nodes = cctx.discovery().cacheNodes(cctx.name(), -1);

            for (ClusterNode n : nodes) {
                if (!n.version().greaterThanEqual(6, 2, 0))
                    throw new IgniteCheckedException("Rolling update is not supported for continuous queries " +
                        "for versions below 6.2.0");
            }
        }

        Iterable<CacheEntryListenerConfiguration<K, V>> lsnrCfgs = cctx.config().getCacheEntryListenerConfigurations();

        if (lsnrCfgs != null) {
            for (CacheEntryListenerConfiguration<K, V> cfg : lsnrCfgs)
                registerCacheEntryListener(cfg, false);
        }
    }

    /** {@inheritDoc} */
    @Override protected void onKernalStop0(boolean cancel) {
        super.onKernalStop0(cancel);

        for (CacheEntryListenerConfiguration lsnrCfg : lsnrQrys.keySet()) {
            try {
                deregisterCacheEntryListener(lsnrCfg);
            }
            catch (IgniteCheckedException e) {
                if (log.isDebugEnabled())
                    log.debug("Failed to remove cache entry listener: " + e);
            }
        }
    }

    /**
     * @param prjPred Projection predicate.
     * @return New continuous query.
     */
    public GridCacheContinuousQuery<K, V> createQuery(@Nullable IgnitePredicate<GridCacheEntry<K, V>> prjPred) {
        Object topic = TOPIC_CACHE.topic(topicPrefix, cctx.localNodeId(), seq.getAndIncrement());

        return new GridCacheContinuousQueryAdapter<>(cctx, topic, prjPred);
    }

    /**
     * @param e Cache entry.
     * @param key Key.
     * @param newVal New value.
     * @param newBytes New value bytes.
     * @param oldVal Old value.
     * @param oldBytes Old value bytes.
     * @param preload {@code True} if entry is updated during preloading.
     * @throws IgniteCheckedException In case of error.
     */
    public void onEntryUpdate(GridCacheEntryEx<K, V> e,
        K key,
        @Nullable V newVal,
        @Nullable GridCacheValueBytes newBytes,
        V oldVal,
        @Nullable GridCacheValueBytes oldBytes,
        boolean preload) throws IgniteCheckedException {
        assert e != null;
        assert key != null;

        ConcurrentMap<UUID, ListenerInfo<K, V>> lsnrCol;

        if (e.isInternal())
            lsnrCol = intLsnrCnt.get() > 0 ? intLsnrs : null;
        else
            lsnrCol = lsnrCnt.get() > 0 ? lsnrs : null;

        if (F.isEmpty(lsnrCol))
            return;

        oldVal = cctx.unwrapTemporary(oldVal);

        EventType evtType = newVal == null ? REMOVED :
            ((oldVal != null || (oldBytes != null && !oldBytes.isNull()) ? UPDATED : CREATED));

        GridCacheContinuousQueryEntry<K, V> e0 = new GridCacheContinuousQueryEntry<>(
            cctx,
            e.wrap(false),
            key,
            newVal,
            newBytes,
            oldVal,
            oldBytes,
            evtType);

        e0.initValue(cctx.marshaller(), cctx.deploy().globalLoader());

        boolean recordEvt = !e.isInternal() && cctx.gridEvents().isRecordable(EVT_CACHE_QUERY_OBJECT_READ);

        for (ListenerInfo<K, V> lsnr : lsnrCol.values()) {
            if (preload && lsnr.entryListener())
                continue;

            lsnr.onEntryUpdate(e0, recordEvt);
        }
    }

    /**
     * @param e Entry.
     * @param key Key.
     * @param oldVal Old value.
     * @param oldBytes Old value bytes.
     */
    public void onEntryExpired(GridCacheEntryEx<K, V> e,
        K key,
        V oldVal,
        @Nullable GridCacheValueBytes oldBytes) {
        if (e.isInternal())
            return;

        ConcurrentMap<UUID, ListenerInfo<K, V>> lsnrCol = lsnrs;

        if (F.isEmpty(lsnrCol))
            return;

        if (cctx.isReplicated() || cctx.affinity().primary(cctx.localNode(), key, -1)) {
            GridCacheContinuousQueryEntry<K, V> e0 = new GridCacheContinuousQueryEntry<>(
                cctx,
                e.wrap(false),
                key,
                null,
                null,
                oldVal,
                oldBytes,
                EXPIRED);

            for (ListenerInfo<K, V> lsnr : lsnrCol.values()) {
                if (!lsnr.entryListener())
                    continue;

                lsnr.onEntryUpdate(e0, false);
            }
        }
    }

    /**
     * @param lsnrCfg Listener configuration.
     * @param addToCfg If {@code true} adds listener configuration to cache configuration.
     * @throws IgniteCheckedException If failed.
     */
    @SuppressWarnings("unchecked")
    public void registerCacheEntryListener(CacheEntryListenerConfiguration<K, V> lsnrCfg, boolean addToCfg)
        throws IgniteCheckedException {
        GridCacheContinuousQueryAdapter<K, V> qry = null;

        try {
            A.notNull(lsnrCfg, "lsnrCfg");

            Factory<CacheEntryListener<? super K, ? super V>> factory = lsnrCfg.getCacheEntryListenerFactory();

            A.notNull(factory, "cacheEntryListenerFactory");

            CacheEntryListener lsnr = factory.create();

            A.notNull(lsnr, "lsnr");

            IgniteCacheProxy<K, V> cache= cctx.kernalContext().cache().jcache(cctx.name());

            EntryListenerCallback cb = new EntryListenerCallback(cache, lsnr);

            if (!(cb.create() || cb.update() || cb.remove() || cb.expire()))
                throw new IllegalArgumentException("Listener must implement one of CacheEntryListener sub-interfaces.");

            qry = (GridCacheContinuousQueryAdapter<K, V>)cctx.cache().queries().createContinuousQuery();

            GridCacheContinuousQuery<K, V> old = lsnrQrys.putIfAbsent(lsnrCfg, qry);

            if (old != null)
                throw new IllegalArgumentException("Listener is already registered for configuration: " + lsnrCfg);

            qry.autoUnsubscribe(true);

            qry.bufferSize(1);

            qry.localCallback(cb);

            EntryListenerFilter<K, V> fltr = new EntryListenerFilter<>(cb.create(),
                cb.update(),
                cb.remove(),
                cb.expire(),
                lsnrCfg.getCacheEntryEventFilterFactory(),
                cctx.kernalContext().grid(),
                cctx.name());

            qry.remoteFilter(fltr);

            qry.execute(null, false, true, lsnrCfg.isSynchronous(), lsnrCfg.isOldValueRequired());

            if (addToCfg)
                cctx.config().addCacheEntryListenerConfiguration(lsnrCfg);
        }
        catch (IgniteCheckedException e) {
            lsnrQrys.remove(lsnrCfg, qry); // Remove query if failed to execute it.

            throw e;
        }
    }

    /**
     * @param lsnrCfg Listener configuration.
     * @throws IgniteCheckedException If failed.
     */
    @SuppressWarnings("unchecked")
    public void deregisterCacheEntryListener(CacheEntryListenerConfiguration lsnrCfg) throws IgniteCheckedException {
        A.notNull(lsnrCfg, "lsnrCfg");

        GridCacheContinuousQuery<K, V> qry = lsnrQrys.remove(lsnrCfg);

        if (qry != null) {
            cctx.config().removeCacheEntryListenerConfiguration(lsnrCfg);

            qry.close();
        }
    }

    /**
     * @param lsnrId Listener ID.
     * @param lsnr Listener.
     * @param internal Internal flag.
     * @param entryLsnr {@code True} if query created for {@link CacheEntryListener}.
     * @return Whether listener was actually registered.
     */
<<<<<<< HEAD
    boolean registerListener(UUID lsnrId,
        GridCacheContinuousQueryListener<K, V> lsnr,
        boolean internal,
        boolean entryLsnr) {
        ListenerInfo<K, V> info = new ListenerInfo<>(lsnr, entryLsnr);
=======
    @SuppressWarnings("UnusedParameters")
    boolean registerListener(UUID nodeId, UUID lsnrId, GridCacheContinuousQueryListener<K, V> lsnr, boolean internal) {
        ListenerInfo<K, V> info = new ListenerInfo<>(lsnr);
>>>>>>> 9223d38d

        boolean added;

        if (internal) {
            added = intLsnrs.putIfAbsent(lsnrId, info) == null;

            if (added)
                intLsnrCnt.incrementAndGet();
        }
        else {
            added = lsnrs.putIfAbsent(lsnrId, info) == null;

            if (added) {
                lsnrCnt.incrementAndGet();

                lsnr.onExecution();
            }
        }

        return added;
    }

    /**
     * @param internal Internal flag.
     * @param id Listener ID.
     */
    void unregisterListener(boolean internal, UUID id) {
        ListenerInfo info;

        if (internal) {
            if ((info = intLsnrs.remove(id)) != null) {
                intLsnrCnt.decrementAndGet();

                info.lsnr.onUnregister();
            }
        }
        else {
            if ((info = lsnrs.remove(id)) != null) {
                lsnrCnt.decrementAndGet();

                info.lsnr.onUnregister();
            }
        }
    }

    /**
     * Iterates through existing data.
     *
     * @param internal Internal flag.
     * @param id Listener ID.
     * @param keepPortable Keep portable flag.
     */
    @SuppressWarnings("unchecked")
    void iterate(boolean internal, UUID id, boolean keepPortable) {
        ListenerInfo<K, V> info = internal ? intLsnrs.get(id) : lsnrs.get(id);

        assert info != null;

        GridCacheProjectionImpl<K, V> oldPrj = null;

        try {
            if (keepPortable) {
                oldPrj = cctx.projectionPerCall();

<<<<<<< HEAD
        boolean evt = !internal && cctx.gridEvents().isRecordable(EVT_CACHE_QUERY_OBJECT_READ);

        for (GridCacheEntry<K, V> e : entries) {
            GridCacheContinuousQueryEntry<K, V> qryEntry = new GridCacheContinuousQueryEntry<>(cctx,
                e,
                e.getKey(),
                e.getValue(),
                null,
                null,
                null,
                CREATED);

            info.onIterate(qryEntry, evt);
        }
=======
                cctx.projectionPerCall(cctx.cache().<K, V>keepPortable0());
            }

            Set<GridCacheEntry<K, V>> entries;
>>>>>>> 9223d38d

            if (cctx.isReplicated())
                entries = internal ? cctx.cache().entrySetx() :
                    cctx.cache().entrySet();
            else
                entries = internal ? cctx.cache().primaryEntrySetx() :
                    cctx.cache().primaryEntrySet();

            for (GridCacheEntry<K, V> e : entries) {
                info.onIterate(new GridCacheContinuousQueryEntry<>(cctx, e, e.getKey(), e.getValue(), null, null, null),
                    !internal && cctx.gridEvents().isRecordable(EVT_CACHE_QUERY_OBJECT_READ));
            }

            info.flushPending();
        }
        finally {
            if (keepPortable)
                cctx.projectionPerCall(oldPrj);
        }
    }

    /**
     * Listener info.
     */
    private static class ListenerInfo<K, V> {
        /** Listener. */
        private final GridCacheContinuousQueryListener<K, V> lsnr;

        /** Pending entries. */
        private Collection<PendingEntry<K, V>> pending;

        /** */
        private final boolean entryLsnr;

        /**
         * @param lsnr Listener.
         * @param entryLsnr {@code True} if listener created for {@link CacheEntryListener}.
         */
        private ListenerInfo(GridCacheContinuousQueryListener<K, V> lsnr, boolean entryLsnr) {
            this.lsnr = lsnr;
            this.entryLsnr = entryLsnr;

            if (!entryLsnr)
                pending = new LinkedList<>();
        }

        /**
         * @param e Entry update callback.
         * @param recordEvt Whether to record event.
         */
        void onEntryUpdate(GridCacheContinuousQueryEntry<K, V> e, boolean recordEvt) {
            boolean notifyLsnr = true;

            synchronized (this) {
                if (pending != null) {
                    pending.add(new PendingEntry<>(e, recordEvt));

                    notifyLsnr = false;
                }
            }

            if (notifyLsnr)
                lsnr.onEntryUpdate(e, recordEvt);
        }

        /**
         * @param e Entry iteration callback.
         * @param recordEvt Whether to record event.
         */
        void onIterate(GridCacheContinuousQueryEntry<K, V> e, boolean recordEvt) {
            lsnr.onEntryUpdate(e, recordEvt);
        }

        /**
         * Flushes pending entries to listener.
         */
        void flushPending() {
            Collection<PendingEntry<K, V>> pending0;

            synchronized (this) {
                pending0 = pending;

                pending = null;
            }

            for (PendingEntry<K, V> e : pending0)
                lsnr.onEntryUpdate(e.entry, e.recordEvt);
        }

        /**
         * @return {@code True} if listener created for {@link CacheEntryListener}.
         */
        boolean entryListener() {
            return entryLsnr;
        }
    }

    /**
     * Pending entry.
     */
    private static class PendingEntry<K, V> {
        /** Entry. */
        private final GridCacheContinuousQueryEntry<K, V> entry;

        /** Whether to record event. */
        private final boolean recordEvt;

        /**
         * @param entry Entry.
         * @param recordEvt Whether to record event.
         */
        private PendingEntry(GridCacheContinuousQueryEntry<K, V> entry, boolean recordEvt) {
            this.entry = entry;
            this.recordEvt = recordEvt;
        }
    }

    /**
     *
     */
    static class EntryListenerFilter<K1, V1> implements
        IgnitePredicate<org.gridgain.grid.cache.query.GridCacheContinuousQueryEntry<K1, V1>>, Externalizable {
        /** */
        private static final long serialVersionUID = 0L;

        /** */
        private boolean create;

        /** */
        private boolean update;

        /** */
        private boolean rmv;

        /** */
        private boolean expire;

        /** */
        private Factory<CacheEntryEventFilter<? super K1, ? super V1>> fltrFactory;

        /** */
        private CacheEntryEventFilter fltr;

        /** */
        @IgniteInstanceResource
        private Ignite ignite;

        /** */
        private IgniteCache cache;

        /** */
        private String cacheName;

        /**
         *
         */
        public EntryListenerFilter() {
            // No-op.
        }

        /**
         * @param create {@code True} if listens for create events.
         * @param update {@code True} if listens for create events.
         * @param rmv {@code True} if listens for remove events.
         * @param expire {@code True} if listens for expire events.
         * @param fltrFactory Filter factory.
         * @param ignite Ignite instance.
         * @param cacheName Cache name.
         */
        EntryListenerFilter(
            boolean create,
            boolean update,
            boolean rmv,
            boolean expire,
            Factory<CacheEntryEventFilter<? super K1, ? super V1>> fltrFactory,
            Ignite ignite,
            @Nullable String cacheName) {
            this.create = create;
            this.update = update;
            this.rmv = rmv;
            this.expire = expire;
            this.fltrFactory = fltrFactory;
            this.ignite = ignite;
            this.cacheName = cacheName;

            if (fltrFactory != null)
                fltr = fltrFactory.create();

            cache = ignite.jcache(cacheName);

            assert cache != null : cacheName;
        }

        /** {@inheritDoc} */
        @SuppressWarnings("unchecked")
        @Override public boolean apply(org.gridgain.grid.cache.query.GridCacheContinuousQueryEntry<K1, V1> entry) {
            try {
                EventType evtType = (((GridCacheContinuousQueryEntry)entry).eventType());

                switch (evtType) {
                    case EXPIRED:
                        if (!expire)
                            return false;

                        break;

                    case REMOVED:
                        if (!rmv)
                            return false;

                        break;

                    case CREATED:
                        if (!create)
                            return false;

                        break;

                    case UPDATED:
                        if (!update)
                            return false;

                        break;

                    default:
                        assert false : evtType;
                }

                if (fltr == null)
                    return true;

                if (cache == null) {
                    cache = ignite.jcache(cacheName);

                    assert cache != null : cacheName;
                }

                return fltr.evaluate(new org.apache.ignite.cache.CacheEntryEvent(cache, evtType, entry));
            }
            catch (Exception e) {
                LT.warn(ignite.log(), e, "Cache entry event filter error: " + e);

                return true;
            }
        }

        /** {@inheritDoc} */
        @Override public void writeExternal(ObjectOutput out) throws IOException {
            out.writeBoolean(create);

            out.writeBoolean(update);

            out.writeBoolean(rmv);

            out.writeBoolean(expire);

            U.writeString(out, cacheName);

            out.writeObject(fltrFactory);
        }

        /** {@inheritDoc} */
        @SuppressWarnings("unchecked")
        @Override public void readExternal(ObjectInput in) throws IOException, ClassNotFoundException {
            create = in.readBoolean();

            update = in.readBoolean();

            rmv = in.readBoolean();

            expire = in.readBoolean();

            cacheName = U.readString(in);

            fltrFactory = (Factory<CacheEntryEventFilter<? super K1, ? super V1>>)in.readObject();

            if (fltrFactory != null)
                fltr = fltrFactory.create();
        }
    }

    /**
     *
     */
    private class EntryListenerCallback implements
        IgniteBiPredicate<UUID, Collection<org.gridgain.grid.cache.query.GridCacheContinuousQueryEntry<K, V>>> {
        /** */
        private final IgniteCacheProxy<K, V> cache;

        /** */
        private final CacheEntryCreatedListener createLsnr;

        /** */
        private final CacheEntryUpdatedListener updateLsnr;

        /** */
        private final CacheEntryRemovedListener rmvLsnr;

        /** */
        private final CacheEntryExpiredListener expireLsnr;

        /**
         * @param cache Cache to be used as event source.
         * @param lsnr Listener.
         */
        EntryListenerCallback(IgniteCacheProxy<K, V> cache, CacheEntryListener lsnr) {
            this.cache = cache;

            createLsnr = lsnr instanceof CacheEntryCreatedListener ? (CacheEntryCreatedListener)lsnr : null;
            updateLsnr = lsnr instanceof CacheEntryUpdatedListener ? (CacheEntryUpdatedListener)lsnr : null;
            rmvLsnr = lsnr instanceof CacheEntryRemovedListener ? (CacheEntryRemovedListener)lsnr : null;
            expireLsnr = lsnr instanceof CacheEntryExpiredListener ? (CacheEntryExpiredListener)lsnr : null;
        }

        /**
         * @return {@code True} if listens for create event.
         */
        boolean create() {
            return createLsnr != null;
        }

        /**
         * @return {@code True} if listens for update event.
         */
        boolean update() {
            return updateLsnr != null;
        }

        /**
         * @return {@code True} if listens for remove event.
         */
        boolean remove() {
            return rmvLsnr != null;
        }

        /**
         * @return {@code True} if listens for expire event.
         */
        boolean expire() {
            return expireLsnr != null;
        }

        /** {@inheritDoc} */
        @SuppressWarnings("unchecked")
        @Override public boolean apply(UUID uuid,
            Collection<org.gridgain.grid.cache.query.GridCacheContinuousQueryEntry<K, V>> entries) {
            for (org.gridgain.grid.cache.query.GridCacheContinuousQueryEntry entry : entries) {
                try {
                    EventType evtType = (((GridCacheContinuousQueryEntry)entry).eventType());

                    switch (evtType) {
                        case EXPIRED: {
                            assert expireLsnr != null;

                            org.apache.ignite.cache.CacheEntryEvent evt0 =
                                new org.apache.ignite.cache.CacheEntryEvent(cache, EXPIRED, entry);

                            expireLsnr.onExpired(Collections.singleton(evt0));

                            break;
                        }

                        case REMOVED: {
                            assert rmvLsnr != null;

                            org.apache.ignite.cache.CacheEntryEvent evt0 =
                                new org.apache.ignite.cache.CacheEntryEvent(cache, REMOVED, entry);

                            rmvLsnr.onRemoved(Collections.singleton(evt0));

                            break;
                        }

                        case UPDATED: {
                            assert updateLsnr != null;

                            org.apache.ignite.cache.CacheEntryEvent evt0 =
                                new org.apache.ignite.cache.CacheEntryEvent(cache, UPDATED, entry);

                            updateLsnr.onUpdated(Collections.singleton(evt0));

                            break;
                        }

                        case CREATED: {
                            assert createLsnr != null;

                            org.apache.ignite.cache.CacheEntryEvent evt0 =
                                new org.apache.ignite.cache.CacheEntryEvent(cache, CREATED, entry);

                            createLsnr.onCreated(Collections.singleton(evt0));

                            break;
                        }

                        default:
                            assert false : evtType;
                    }
                }
                catch (CacheEntryListenerException e) {
                    LT.warn(log, e, "Cache entry listener error: " + e);
                }
            }

            return true;
        }
    }
}<|MERGE_RESOLUTION|>--- conflicted
+++ resolved
@@ -301,17 +301,12 @@
      * @param entryLsnr {@code True} if query created for {@link CacheEntryListener}.
      * @return Whether listener was actually registered.
      */
-<<<<<<< HEAD
+    @SuppressWarnings("UnusedParameters")
     boolean registerListener(UUID lsnrId,
         GridCacheContinuousQueryListener<K, V> lsnr,
         boolean internal,
         boolean entryLsnr) {
         ListenerInfo<K, V> info = new ListenerInfo<>(lsnr, entryLsnr);
-=======
-    @SuppressWarnings("UnusedParameters")
-    boolean registerListener(UUID nodeId, UUID lsnrId, GridCacheContinuousQueryListener<K, V> lsnr, boolean internal) {
-        ListenerInfo<K, V> info = new ListenerInfo<>(lsnr);
->>>>>>> 9223d38d
 
         boolean added;
 
@@ -376,27 +371,10 @@
             if (keepPortable) {
                 oldPrj = cctx.projectionPerCall();
 
-<<<<<<< HEAD
-        boolean evt = !internal && cctx.gridEvents().isRecordable(EVT_CACHE_QUERY_OBJECT_READ);
-
-        for (GridCacheEntry<K, V> e : entries) {
-            GridCacheContinuousQueryEntry<K, V> qryEntry = new GridCacheContinuousQueryEntry<>(cctx,
-                e,
-                e.getKey(),
-                e.getValue(),
-                null,
-                null,
-                null,
-                CREATED);
-
-            info.onIterate(qryEntry, evt);
-        }
-=======
                 cctx.projectionPerCall(cctx.cache().<K, V>keepPortable0());
             }
 
             Set<GridCacheEntry<K, V>> entries;
->>>>>>> 9223d38d
 
             if (cctx.isReplicated())
                 entries = internal ? cctx.cache().entrySetx() :
@@ -405,9 +383,19 @@
                 entries = internal ? cctx.cache().primaryEntrySetx() :
                     cctx.cache().primaryEntrySet();
 
+            boolean evt = !internal && cctx.gridEvents().isRecordable(EVT_CACHE_QUERY_OBJECT_READ);
+
             for (GridCacheEntry<K, V> e : entries) {
-                info.onIterate(new GridCacheContinuousQueryEntry<>(cctx, e, e.getKey(), e.getValue(), null, null, null),
-                    !internal && cctx.gridEvents().isRecordable(EVT_CACHE_QUERY_OBJECT_READ));
+                GridCacheContinuousQueryEntry<K, V> qryEntry = new GridCacheContinuousQueryEntry<>(cctx,
+                    e,
+                    e.getKey(),
+                    e.getValue(),
+                    null,
+                    null,
+                    null,
+                    CREATED);
+
+                info.onIterate(qryEntry, evt);
             }
 
             info.flushPending();
