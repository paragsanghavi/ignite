--- conflicted
+++ resolved
@@ -283,41 +283,7 @@
     }
 
     /** {@inheritDoc} */
-<<<<<<< HEAD
     @Override public boolean writeTo(ByteBuffer buf, MessageWriter writer) {
-=======
-    @SuppressWarnings({"CloneDoesntCallSuperClone", "CloneCallsConstructors"})
-    @Override public MessageAdapter clone() {
-        GridNearTxPrepareResponse _clone = new GridNearTxPrepareResponse();
-
-        clone0(_clone);
-
-        return _clone;
-    }
-
-    /** {@inheritDoc} */
-    @Override protected void clone0(MessageAdapter _msg) {
-        super.clone0(_msg);
-
-        GridNearTxPrepareResponse _clone = (GridNearTxPrepareResponse)_msg;
-
-        _clone.pending = pending;
-        _clone.futId = futId;
-        _clone.miniId = miniId;
-        _clone.dhtVer = dhtVer != null ? (GridCacheVersion)dhtVer.clone() : null;
-        _clone.invalidParts = invalidParts;
-        _clone.ownedVals = ownedVals;
-        _clone.ownedValsBytes = ownedValsBytes;
-        _clone.retVal = retVal;
-        _clone.retValBytes = retValBytes;
-        _clone.filterFailedKeys = filterFailedKeys;
-        _clone.filterFailedKeyBytes = filterFailedKeyBytes;
-    }
-
-    /** {@inheritDoc} */
-    @SuppressWarnings("all")
-    @Override public boolean writeTo(ByteBuffer buf) {
->>>>>>> 73bc9d34
         writer.setBuffer(buf);
 
         if (!super.writeTo(buf, writer))
@@ -344,11 +310,7 @@
                 writer.incrementState();
 
             case 12:
-<<<<<<< HEAD
                 if (!writer.writeCollection("invalidParts", invalidParts, Type.INT))
-=======
-                if (!writer.writeIgniteUuid("futId", futId))
->>>>>>> 73bc9d34
                     return false;
 
                 writer.incrementState();
@@ -360,27 +322,13 @@
                 writer.incrementState();
 
             case 14:
-<<<<<<< HEAD
                 if (!writer.writeCollection("ownedValsBytes", ownedValsBytes, Type.BYTE_ARR))
-=======
-                if (!writer.writeIgniteUuid("miniId", miniId))
->>>>>>> 73bc9d34
                     return false;
 
                 writer.incrementState();
 
             case 15:
-<<<<<<< HEAD
                 if (!writer.writeCollection("pending", pending, Type.MSG))
-=======
-                if (!writer.writeCollection("ownedValsBytes", ownedValsBytes, byte[].class))
-                    return false;
-
-                state++;
-
-            case 16:
-                if (!writer.writeCollection("pending", pending, GridCacheVersion.class))
->>>>>>> 73bc9d34
                     return false;
 
                 writer.incrementState();
@@ -421,11 +369,7 @@
                 readState++;
 
             case 12:
-<<<<<<< HEAD
                 invalidParts = reader.readCollection("invalidParts", Type.INT);
-=======
-                futId = reader.readIgniteUuid("futId");
->>>>>>> 73bc9d34
 
                 if (!reader.isLastRead())
                     return false;
@@ -441,11 +385,7 @@
                 readState++;
 
             case 14:
-<<<<<<< HEAD
                 ownedValsBytes = reader.readCollection("ownedValsBytes", Type.BYTE_ARR);
-=======
-                miniId = reader.readIgniteUuid("miniId");
->>>>>>> 73bc9d34
 
                 if (!reader.isLastRead())
                     return false;
@@ -453,32 +393,12 @@
                 readState++;
 
             case 15:
-<<<<<<< HEAD
                 pending = reader.readCollection("pending", Type.MSG);
-=======
-                ownedValsBytes = reader.readCollection("ownedValsBytes", byte[].class);
-
-                if (!reader.isLastRead())
-                    return false;
-
-                state++;
-
-            case 16:
-                pending = reader.readCollection("pending", GridCacheVersion.class);
->>>>>>> 73bc9d34
-
-                if (!reader.isLastRead())
-                    return false;
-
-                readState++;
-
-            case 17:
-                retValBytes = reader.readByteArray("retValBytes");
-
-                if (!reader.isLastRead())
-                    return false;
-
-                state++;
+
+                if (!reader.isLastRead())
+                    return false;
+
+                readState++;
 
         }
 
