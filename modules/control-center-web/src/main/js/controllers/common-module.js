/*
 * Licensed to the Apache Software Foundation (ASF) under one or more
 * contributor license agreements.  See the NOTICE file distributed with
 * this work for additional information regarding copyright ownership.
 * The ASF licenses this file to You under the Apache License, Version 2.0
 * (the "License"); you may not use this file except in compliance with
 * the License.  You may obtain a copy of the License at
 *
 *      http://www.apache.org/licenses/LICENSE-2.0
 *
 * Unless required by applicable law or agreed to in writing, software
 * distributed under the License is distributed on an "AS IS" BASIS,
 * WITHOUT WARRANTIES OR CONDITIONS OF ANY KIND, either express or implied.
 * See the License for the specific language governing permissions and
 * limitations under the License.
 */

var consoleModule = angular.module('ignite-web-console',
    [
        'ngAnimate', 'ngSanitize', 'mgcrea.ngStrap', 'smart-table', 'ui.ace', 'treeControl', 'darthwade.dwLoading', 'agGrid', 'nvd3', 'dndLists'
        /* ignite:modules */
        , 'ignite-console'
        /* endignite */
        /* ignite:plugins */
        /* endignite */
    ])
    .run(function ($rootScope, $http, $state, $common, Auth, User) {
        if (Auth.authorized)
            User.read().then(function (user) {
                $rootScope.$broadcast('user', user);
            });

        $rootScope.revertIdentity = function () {
            $http
                .get('/api/v1/admin/revertIdentity')
                .then(User.read)
                .then(function (user) {
                    $rootScope.$broadcast('user', user);

                    $state.go('base.admin');
                })
                .catch(function (errMsg) {
                    $common.showError($common.errorMessage(errMsg));
                });
        };
    });

// Modal popup configuration.
consoleModule.config(function ($modalProvider) {
    angular.extend($modalProvider.defaults, {
        html: true
    });
});

// Comboboxes configuration.
consoleModule.config(function ($popoverProvider) {
    angular.extend($popoverProvider.defaults, {
        trigger: 'manual',
        placement: 'right',
        container: 'body',
        templateUrl: '/templates/validation-error.html'
    });
});

// Tooltips configuration.
consoleModule.config(function ($tooltipProvider) {
    angular.extend($tooltipProvider.defaults, {
        container: 'body',
        delay: 150,
        placement: 'right',
        html: 'true',
        trigger: 'click hover'
    });
});

// Comboboxes configuration.
consoleModule.config(function ($selectProvider) {
    angular.extend($selectProvider.defaults, {
        container: 'body',
        maxLength: '5',
        allText: 'Select All',
        noneText: 'Clear All',
        templateUrl: '/templates/select.html',
        iconCheckmark: 'fa fa-check',
        caretHtml: ''
    });
});

// Alerts configuration.
consoleModule.config(function ($alertProvider) {
    angular.extend($alertProvider.defaults, {
        container: 'body',
        placement: 'top-right',
        duration: '5',
        type: 'danger'
    });
});

// Modals configuration.
consoleModule.config(function($modalProvider) {
    angular.extend($modalProvider.defaults, {
        animation: 'am-fade-and-scale'
    });
});

// Common functions to be used in controllers.
consoleModule.service('$common', [
    '$alert', '$popover', '$timeout', '$focus', '$window', function ($alert, $popover, $timeout, $focus, $window) {
        function isDefined(v) {
            return !(v === undefined || v === null);
        }

        function isEmptyArray(arr) {
            if (isDefined(arr))
                return arr.length === 0;

            return true;
        }

        function isEmptyString(s) {
            if (isDefined(s))
                return s.trim().length === 0;

            return true;
        }

        var msgModal;

        function errorMessage(errMsg) {
            if (errMsg) {
                if (errMsg.hasOwnProperty('message'))
                    return errMsg.message;

                return errMsg;
            }

            return 'Internal server error.';
        }

        function showError(msg, placement, container, persistent) {
            if (msgModal)
                msgModal.hide();

            msgModal = $alert({
                title: errorMessage(msg),
                placement: placement ? placement : 'top-right',
                container: container ? container : 'body'
            });

            if (persistent)
                msgModal.$options.duration = false;

            return false;
        }

        var javaBuildInClasses = [
            'BigDecimal', 'Boolean', 'Byte', 'Date', 'Double', 'Float', 'Integer', 'Long', 'Short', 'String', 'Time', 'Timestamp', 'UUID'
        ];

        var javaBuildInFullNameClasses = [
            'java.math.BigDecimal', 'java.lang.Boolean', 'java.lang.Byte', 'java.sql.Date', 'java.lang.Double',
            'java.lang.Float', 'java.lang.Integer', 'java.lang.Long', 'java.lang.Short', 'java.lang.String',
            'java.sql.Time', 'java.sql.Timestamp', 'java.util.UUID'
        ];

        function isJavaBuildInClass(cls) {
            if (isEmptyString(cls))
                return false;

            return _.contains(javaBuildInClasses, cls) || _.contains(javaBuildInFullNameClasses, cls);
        }

        var SUPPORTED_JDBC_TYPES = [
            'BIGINT',
            'BIT',
            'BOOLEAN',
            'CHAR',
            'DATE',
            'DECIMAL',
            'DOUBLE',
            'FLOAT',
            'INTEGER',
            'LONGNVARCHAR',
            'LONGVARCHAR',
            'NCHAR',
            'NUMERIC',
            'NVARCHAR',
            'REAL',
            'SMALLINT',
            'TIME',
            'TIMESTAMP',
            'TINYINT',
            'VARCHAR'
        ];

        var ALL_JDBC_TYPES = [
            {dbName: 'BIT', dbType: -7, javaType: 'Boolean'},
            {dbName: 'TINYINT', dbType: -6, javaType: 'Byte'},
            {dbName: 'SMALLINT', dbType:  5, javaType: 'Short'},
            {dbName: 'INTEGER', dbType: 4, javaType: 'Integer'},
            {dbName: 'BIGINT', dbType: -5, javaType: 'Long'},
            {dbName: 'FLOAT', dbType: 6, javaType: 'Float'},
            {dbName: 'REAL', dbType: 7, javaType: 'Double'},
            {dbName: 'DOUBLE', dbType: 8, javaType: 'Double'},
            {dbName: 'NUMERIC', dbType: 2, javaType: 'BigDecimal'},
            {dbName: 'DECIMAL', dbType: 3, javaType: 'BigDecimal'},
            {dbName: 'CHAR', dbType: 1, javaType: 'String'},
            {dbName: 'VARCHAR', dbType: 12, javaType: 'String'},
            {dbName: 'LONGVARCHAR', dbType: -1, javaType: 'String'},
            {dbName: 'DATE', dbType: 91, javaType: 'Date'},
            {dbName: 'TIME', dbType: 92, javaType: 'Time'},
            {dbName: 'TIMESTAMP', dbType: 93, javaType: 'Timestamp'},
            {dbName: 'BINARY', dbType: -2, javaType: 'Object'},
            {dbName: 'VARBINARY', dbType: -3, javaType: 'Object'},
            {dbName: 'LONGVARBINARY', dbType: -4, javaType: 'Object'},
            {dbName: 'NULL', dbType: 0, javaType: 'Object'},
            {dbName: 'OTHER', dbType: 1111, javaType: 'Object'},
            {dbName: 'JAVA_OBJECT', dbType: 2000, javaType: 'Object'},
            {dbName: 'DISTINCT', dbType: 2001, javaType: 'Object'},
            {dbName: 'STRUCT', dbType: 2002, javaType: 'Object'},
            {dbName: 'ARRAY', dbType: 2003, javaType: 'Object'},
            {dbName: 'BLOB', dbType: 2004, javaType: 'Object'},
            {dbName: 'CLOB', dbType: 2005, javaType: 'String'},
            {dbName: 'REF', dbType: 2006, javaType: 'Object'},
            {dbName: 'DATALINK', dbType: 70, javaType: 'Object'},
            {dbName: 'BOOLEAN', dbType: 16, javaType: 'Boolean'},
            {dbName: 'ROWID', dbType: -8, javaType: 'Object'},
            {dbName: 'NCHAR', dbType: -15, javaType: 'String'},
            {dbName: 'NVARCHAR', dbType: -9, javaType: 'String'},
            {dbName: 'LONGNVARCHAR', dbType: -16, javaType: 'String'},
            {dbName: 'NCLOB', dbType: 2011, javaType: 'String'},
            {dbName: 'SQLXML', dbType: 2009, javaType: 'Object'}
        ];

        var JAVA_KEYWORDS = [
            'abstract',     'assert',        'boolean',      'break',           'byte',
            'case',         'catch',         'char',         'class',           'const',
            'continue',     'default',       'do',           'double',          'else',
            'enum',         'extends',       'false',        'final',           'finally',
            'float',        'for',           'goto',         'if',              'implements',
            'import',       'instanceof',    'int',          'interface',       'long',
            'native',       'new',           'null',         'package',         'private',
            'protected',    'public',        'return',       'short',           'static',
            'strictfp',     'super',         'switch',       'synchronized',    'this',
            'throw',        'throws',        'transient',    'true',            'try',
            'void',         'volatile',      'while'
        ];

        var VALID_JAVA_IDENTIFIER = new RegExp('^[a-zA-Z_$][a-zA-Z\\d_$]*$');

        function isValidJavaIdentifier(msg, ident, elemId, panels, panelId) {
            if (isEmptyString(ident))
                return showPopoverMessage(panels, panelId, elemId, msg + ' is invalid!');

            if (_.contains(JAVA_KEYWORDS, ident))
                return showPopoverMessage(panels, panelId, elemId, msg + ' could not contains reserved java keyword: "' + ident + '"!');

            if (!VALID_JAVA_IDENTIFIER.test(ident))
                return showPopoverMessage(panels, panelId, elemId, msg + ' contains invalid identifier: "' + ident + '"!');

            return true;
        }

        var context = null;

        /**
         * Calculate width of specified text in body's font.
         *
         * @param text Text to calculate width.
         * @returns {Number} Width of text in pixels.
         */
        function measureText(text) {
            if (!context) {
                var canvas = document.createElement('canvas');

                context = canvas.getContext('2d');

                var style = window.getComputedStyle(document.getElementsByTagName('body')[0]);

                context.font = style.fontSize + ' ' + style.fontFamily;
            }

            return context.measureText(text).width;
        }

        /**
         * Compact java full class name by max number of characters.
         *
         * @param names Array of class names to compact.
         * @param nameLength Max available width in characters for simple name.
         * @returns {*} Array of compacted class names.
         */
        function compactByMaxCharts(names, nameLength) {
            for (var nameIx = 0; nameIx < names.length; nameIx ++) {
                var s = names[nameIx];

                if (s.length > nameLength) {
                    var totalLength = s.length;

                    var packages = s.split('.');

                    var packageCnt = packages.length - 1;

                    for (var i = 0; i < packageCnt && totalLength > nameLength; i++) {
                        if (packages[i].length > 0) {
                            totalLength -= packages[i].length - 1;

                            packages[i] = packages[i][0];
                        }
                    }

                    if (totalLength > nameLength) {
                        var className = packages[packageCnt];

                        var classNameLen = className.length;

                        var remains = Math.min(nameLength - totalLength + classNameLen, classNameLen);

                        if (remains < 3)
                            remains = Math.min(3, classNameLen);

                        packages[packageCnt] = className.substring(0, remains) + '...';
                    }

                    var result = packages[0];

                    for (i = 1; i < packages.length; i++)
                        result += '.' + packages[i];

                    names[nameIx] = result;
                }
            }

            return names;
        }

        /**
         * Compact java full class name by max number of pixels.
         *
         * @param names Array of class names to compact.
         * @param nameLength Max available width in characters for simple name. Used for calculation optimization.
         * @param nameWidth Maximum available width in pixels for simple name.
         * @returns {*} Array of compacted class names.
         */
        function compactByMaxPixels(names, nameLength, nameWidth) {
            if (nameWidth <= 0)
                return names;

            var fitted = [];

            var widthByName = [];

            var len = names.length;

            var divideTo = len;

            for (var nameIx = 0; nameIx < len; nameIx ++) {
                fitted[nameIx] = false;

                widthByName[nameIx] = nameWidth;
            }

            // Try to distribute space from short class names to long class names.
            do {
                var remains = 0;

                for (nameIx = 0; nameIx < len; nameIx++) {
                    if (!fitted[nameIx]) {
                        var curNameWidth = measureText(names[nameIx]);

                        if (widthByName[nameIx] > curNameWidth) {
                            fitted[nameIx] = true;

                            remains += widthByName[nameIx] - curNameWidth;

                            divideTo -= 1;

                            widthByName[nameIx] = curNameWidth;
                        }
                    }
                }

                var remainsByName = remains / divideTo;

                for (nameIx = 0; nameIx < len; nameIx++) {
                    if (!fitted[nameIx]) {
                        widthByName[nameIx] += remainsByName;
                    }
                }
            }
            while(remains > 0);

            // Compact class names to available for each space.
            for (nameIx = 0; nameIx < len; nameIx ++) {
                var s = names[nameIx];

                if (s.length > (nameLength / 2 | 0)) {
                    var totalWidth = measureText(s);

                    if (totalWidth > widthByName[nameIx]) {
                        var packages = s.split('.');

                        var packageCnt = packages.length - 1;

                        for (var i = 0; i < packageCnt && totalWidth > widthByName[nameIx]; i++) {
                            if (packages[i].length > 1) {
                                totalWidth -= measureText(packages[i].substring(1, packages[i].length));

                                packages[i] = packages[i][0];
                            }
                        }

                        var shortPackage = '';

                        for (i = 0; i < packageCnt; i++)
                            shortPackage += packages[i] + '.';

                        var className = packages[packageCnt];

                        var classLen = className.length;

                        var minLen = Math.min(classLen, 3);

                        totalWidth = measureText(shortPackage + className);

                        // Compact class name if shorten package path is very long.
                        if (totalWidth > widthByName[nameIx]) {
                            var maxLen = classLen;

                            var middleLen = (minLen + (maxLen - minLen) / 2 ) | 0;

                            var minLenPx = measureText(shortPackage + className.substr(0, minLen) + '...');
                            var maxLenPx = totalWidth;

                            while (middleLen !== minLen && middleLen !== maxLen) {
                                var middleLenPx = measureText(shortPackage + className.substr(0, middleLen) + '...');

                                if (middleLenPx > widthByName[nameIx]) {
                                    maxLen = middleLen;
                                    maxLenPx = middleLenPx;
                                }
                                else {
                                    minLen = middleLen;
                                    minLenPx = middleLenPx;
                                }

                                middleLen = (minLen + (maxLen - minLen) / 2 ) | 0;
                            }

                            names[nameIx] = shortPackage + className.substring(0, middleLen) + '...';
                        }
                        else
                            names[nameIx] = shortPackage + className;
                    }
                }
            }

            return names;
        }

        /**
         * Compact any string by max number of pixels.
         *
         * @param label String to compact.
         * @param nameWidth Maximum available width in pixels for simple name.
         * @returns {*} Compacted string.
         */
        function compactLabelByPixels(label, nameWidth) {
            if (nameWidth <= 0)
                return label;

            var totalWidth = measureText(label);

            if (totalWidth > nameWidth) {
                var maxLen = label.length;

                var minLen = Math.min(maxLen, 3);

                var middleLen = (minLen + (maxLen - minLen) / 2 ) | 0;

                var minLenPx = measureText(label.substr(0, minLen) + '...');
                var maxLenPx = totalWidth;

                while (middleLen !== minLen && middleLen !== maxLen) {
                    var middleLenPx = measureText(label.substr(0, middleLen) + '...');

                    if (middleLenPx > nameWidth) {
                        maxLen = middleLen;
                        maxLenPx = middleLenPx;
                    }
                    else {
                        minLen = middleLen;
                        minLenPx = middleLenPx;
                    }

                    middleLen = (minLen + (maxLen - minLen) / 2 ) | 0;
                }

                return label.substring(0, middleLen) + '...';
            }

            return label;
        }

        /**
         * Calculate available width for text in link to edit element.
         *
         * @param index Showed index of element for calcuraion maximal width in pixel.
         * @param id Id of contains link table.
         * @returns {*[]} First element is length of class for single value, second element is length for pair vlaue.
         */
        function availableWidth(index, id) {
            var idElem = $('#' + id);

            var width = 0;

            switch (idElem.prop("tagName")) {
                // Detection of available width in presentation table row.
                case 'TABLE':
                    var cont = $(idElem.find('tr')[index - 1]).find('td')[0];

                    width = cont.clientWidth;

                    if (width > 0) {
                        var children = $(cont).children(':not("a")');

                        _.forEach(children, function(child) {
                            if ('offsetWidth' in child)
                                width -= $(child).outerWidth(true);
                        });
                    }

                    break;

                // Detection of available width in dropdown row.
                case 'A':
                    width = idElem.width();

                    $(idElem).children(':not("span")').each(function(ix, child) {
                        if ('offsetWidth' in child)
                            width -= child.offsetWidth;
                    });

                    break;
            }

            return width | 0;
        }

        var popover = null;

        function ensureActivePanel(panels, id, focusId) {
            if (panels) {
                var idx = _.findIndex($('div.panel-collapse'), function(pnl) {
                    return pnl.id === id;
                });

                if (idx >= 0) {
                    var activePanels = panels.activePanels;

                    if (!activePanels || activePanels.length < 1)
                        panels.activePanels = [idx];
                    else if (!_.contains(activePanels, idx)) {
                        var newActivePanels = angular.copy(activePanels);

                        newActivePanels.push(idx);

                        panels.activePanels = newActivePanels;
                    }
                }

                if (isDefined(focusId))
                    $focus(focusId);
            }
        }

        function showPopoverMessage(panels, panelId, id, message) {
            popoverShown = false;

            ensureActivePanel(panels, panelId, id);

            var el = $('body').find('#' + id);

            if (popover)
                popover.hide();

            var newPopover = $popover(el, {content: message});

            popover = newPopover;

            $timeout(function () { newPopover.$promise.then(newPopover.show); }, 400);

            $timeout(function () { newPopover.hide(); }, 5000);

            return false;
        }

        function getModel(obj, field) {
            var path = field.path;

            if (!isDefined(path) || !isDefined(obj))
                return obj;

            path = path.replace(/\[(\w+)\]/g, '.$1'); // convert indexes to properties
            path = path.replace(/^\./, '');           // strip a leading dot

            var segs = path.split('.');
            var root = obj;

            while (segs.length > 0) {
                var pathStep = segs.shift();

                if (typeof root[pathStep] === 'undefined')
                    root[pathStep] = {};

                root = root[pathStep];
            }

            return root;
        }

        function checkGroupDirty(group, curItem, srcItem) {
            function _compareField(field) {
                var curModel = getModel(curItem, field);
                var srcModel = getModel(srcItem, field);

                if (field.model) {
                    if (field.model === 'kind' && isDefined(curModel.kind)) {
                        if (curModel.kind !== srcModel.kind)
                            return true;

                        if (_compareFields(field.details[curModel.kind].fields))
                            return true;
                    }

                    var curValue = curModel[field.model];
                    var srcValue = srcModel[field.model];

                    if ((_.isArray(curValue) || _.isString(curValue)) && (curValue.length === 0) && (srcValue === undefined))
                        curValue = undefined;

                    if (_.isBoolean(curValue) && !curValue && srcValue === undefined)
                        curValue = undefined;

                    var isCur = isDefined(curValue);
                    var isSrc = isDefined(srcValue);

                    return !!((isCur && !isSrc) || (!isCur && isSrc) || (isCur && isSrc && !angular.equals(curValue, srcValue)));
                }
                else if (field.type === 'panel-details' &&  _compareFields(field.details))
                    return true;

                return false;
            }

            function _compareFields(fields) {
                return _.findIndex(fields, _compareField) >= 0;
            }

            group.dirty = _compareFields(group.fields);

            return group.dirty;
        }

        return {
            getModel: getModel,
            joinTip: function (arr) {
                if (!arr)
                    return arr;

                var lines = _.map(arr, function (line) {
                    var rtrimmed = line.replace(/\s+$/g, '');

<<<<<<< HEAD
                    if (rtrimmed.indexOf('>', this.length - 1) === -1) {
=======
                    if (rtrimmed.indexOf('>', this.length - 1) == -1)
>>>>>>> 85d956d1
                        rtrimmed = rtrimmed + '<br/>';

                    return rtrimmed;
                });

                return lines.join('');
            },
            mkOptions: function (options) {
                return _.map(options, function (option) {
                    return {value: option, label: isDefined(option) ? option : 'Not set'};
                });
            },
            isDefined: isDefined,
            hasProperty: function (obj, props) {
                for (var propName in props) {
                    if (props.hasOwnProperty(propName)) {
                        if (obj[propName])
                            return true;
                    }
                }

                return false;
            },
            isEmptyArray: isEmptyArray,
            isEmptyString: isEmptyString,
            errorMessage: errorMessage,
            hideAlert: function () {
                if (msgModal)
                    msgModal.hide();
            },
            showError: showError,
            showInfo: function (msg) {
                if (msgModal)
                    msgModal.hide();

                msgModal = $alert({
                    type: 'success',
                    title: msg,
                    duration: 2
                });
            },
            SUPPORTED_JDBC_TYPES: SUPPORTED_JDBC_TYPES,
            findJdbcType: function (jdbcType) {
                var res =  _.find(ALL_JDBC_TYPES, function (item) {
                    return item.dbType === jdbcType;
                });

                return res ? res : {dbName: 'Unknown', javaType: 'Unknown'};
            },
            javaBuildInClasses: javaBuildInClasses,
            isJavaBuildInClass: isJavaBuildInClass,
            isValidJavaIdentifier: isValidJavaIdentifier,
            isValidJavaClass: function (msg, ident, allowBuildInClass, elemId, packageOnly, panels, panelId) {
                if (isEmptyString(ident))
                    return showPopoverMessage(panels, panelId, elemId, msg + ' could not be empty!');

                var parts = ident.split('.');

                var len = parts.length;

                if (!allowBuildInClass && isJavaBuildInClass(ident))
                    return showPopoverMessage(panels, panelId, elemId, msg + ' should not be the Java build-in class!');

                if (len < 2 && !isJavaBuildInClass(ident) && !packageOnly)
                    return showPopoverMessage(panels, panelId, elemId, msg + ' does not have package specified!');

                for (var i = 0; i < parts.length; i++) {
                    var part = parts[i];

                    if (!isValidJavaIdentifier(msg, part, elemId, panels, panelId))
                        return false;
                }

                return true;
            },
            metadataForQueryConfigured: function (meta) {
                var isEmpty = !isDefined(meta) || (isEmptyArray(meta.fields)
                    && isEmptyArray(meta.aliases)
                    && isEmptyArray(meta.indexes));

                return !isEmpty;
            },
            metadataForStoreConfigured: function (meta) {
                var isEmpty = !isDefined(meta) || (isEmptyString(meta.databaseSchema)
                    && isEmptyString(meta.databaseTable)
                    && isEmptyArray(meta.keyFields)
                    && isEmptyArray(meta.valueFields));

                return !isEmpty;
            },
            /**
             * Cut class name by width in pixel or width in symbol count.
             *
             * @param id Id of parent table.
             * @param index Row number in table.
             * @param maxLength Maximum length in symbols for all names.
             * @param names Array of class names to compact.
             * @param divider String to visualy divide items.
             * @returns {*} Array of compacted class names.
             */
            compactJavaName: function (id, index, maxLength, names, divider) {
                divider = ' ' + divider + ' ';

                var prefix = index + ') ';

                var nameCnt = names.length;

                var nameLength = ((maxLength - 3 * (nameCnt - 1)) / nameCnt) | 0;

                try {
                    var nameWidth = (availableWidth(index, id) - measureText(prefix) - (nameCnt - 1) * measureText(divider)) /
                        nameCnt | 0;

                    // HTML5 calculation of showed message width.
                    names = compactByMaxPixels(names, nameLength, nameWidth);
                }
                catch (err) {
                    names = compactByMaxCharts(names, nameLength);
                }

                var result = prefix + names[0];

                for (var nameIx = 1; nameIx < names.length; nameIx ++)
                    result += divider + names[nameIx];

                return result;
            },
            /**
             * Compact text by width in pixels or symbols count.
             *
             * @param id Id of parent table.
             * @param index Row number in table.
             * @param maxLength Maximum length in symbols for all names.
             * @param label Text to compact.
             * @returns Compacted label text.
             */
            compactTableLabel: function (id, index, maxLength, label) {
                label = index + ') ' + label;

                try {
                    var nameWidth = availableWidth(index, id) | 0;

                    // HTML5 calculation of showed message width.
                    label = compactLabelByPixels(label, nameWidth);
                }
                catch (err) {
                    var nameLength = maxLength - 3 | 0;

                    label = label.length > maxLength ? label.substr(0, nameLength) + '...' : label;
                }

                return label;
            },
            widthIsSufficient: function(id, index, text) {
                try {
                    var available = availableWidth(index, id);

                    var required = measureText(text);

                    return !available || available >= Math.floor(required);
                }
                catch (err) {
                    return true;
                }
            },
            ensureActivePanel: function (panels, id, focusId) {
                ensureActivePanel(panels, id, focusId);
            },
            panelExpanded: function (panels, id) {
                if (panels && panels.activePanels && panels.activePanels.length > 0) {
                    var idx = _.findIndex($('div.panel-collapse'), function(pnl) {
                        return pnl.id === id;
                    });

                    return idx >= 0 && _.includes(panels.activePanels, idx);
                }

                return false;
            },
            showPopoverMessage: function (panels, panelId, id, message) {
                return showPopoverMessage(panels, panelId, id, message);
            },
            hidePopover: function () {
                if (popover)
                    popover.hide();
            },
            confirmUnsavedChanges: function(dirty, selectFunc) {
                if (dirty) {
                    if ($window.confirm('You have unsaved changes.\n\nAre you sure you want to discard them?'))
                        selectFunc();
                }
                else
                    selectFunc();

            },
            saveBtnTipText: function (dirty, objectName) {
                if (dirty)
                    return 'Save ' + objectName;

                return 'Nothing to save';
            },
            download: function (type, name, data) {
                var file = document.createElement('a');

                file.setAttribute('href', 'data:' + type +';charset=utf-8,' + data);
                file.setAttribute('download', name);
                file.setAttribute('target', '_self');

                file.style.display = 'none';

                document.body.appendChild(file);

                file.click();

                document.body.removeChild(file);
            },
            resetItem: function (backupItem, selectedItem, groups, group) {
                function restoreFields(fields) {
                    // Reset fields by one.
                    for (var fldIx = 0; fldIx < fields.length; fldIx ++) {
                        var field = fields[fldIx];

                        if (field.model) {
                            var destMdl = getModel(backupItem, field);

                            if (isDefined(destMdl)) {
                                if (isDefined(selectedItem)) {
                                    var srcMdl = getModel(selectedItem, field);

                                    if (isDefined(srcMdl)) {
                                        // For array create copy.
                                        if ($.isArray(srcMdl[field.model]))
                                            destMdl[field.model] = srcMdl[field.model].slice();
                                        else
                                            destMdl[field.model] = srcMdl[field.model];
                                    }
                                    else
                                        destMdl[field.model] = undefined;
                                }
                                else
                                    destMdl[field.model] = undefined;

                                // For kind field restore kind value and all configured kinds.
                                if (field.model === 'kind') {
                                    var kind = getModel(backupItem, field)[field.model];

                                    var details = field.details;

                                    var keys = Object.keys(details);

                                    for (var detIx = 0; detIx < keys.length; detIx++)
                                        restoreFields(details[keys[detIx]].fields);
                                }
                            }
                        }
                        else if (field.type === 'panel-details')
                            restoreFields(field.details);
                    }
                }

                // Find group metadata to reset group values.
                for (var grpIx = 0; grpIx < groups.length; grpIx ++) {
                    if (groups[grpIx].group === group) {
                        var fields = groups[grpIx].fields;

                        restoreFields(fields);

                        break;
                    }
                }
            },
            formUI: function () {
                return {
                    ready: false,
                    expanded: false,
                    groups: [],
                    addGroups: function (general, advanced) {
                        if (general)
                            $.merge(this.groups, general);

                        if (advanced)
                            $.merge(this.groups, advanced);
                    },
                    isDirty: function () {
                        return _.findIndex(this.groups, function (group) {
                            return group.dirty;
                        }) >= 0;
                    },
                    markPristine: function () {
                        this.groups.forEach(function (group) {
                            group.dirty = false;
                        });
                    },
                    checkDirty: function(curItem, srcItem) {
                        this.groups.forEach(function(group) {
                            if (checkGroupDirty(group, curItem, srcItem))
                                dirty = true;
                        });
                    }
                };
            },
            getQueryVariable: function(name) {
                var attrs = window.location.search.substring(1).split("&");

                var attr = _.find(attrs, function(attr) {
                    return attr === name || (attr.indexOf('=') >= 0 && attr.substr(0, attr.indexOf('=')) === name);
                });

                if (!isDefined(attr))
                    return undefined;

                if (attr === name)
                    return true;

                return attr.substr(attr.indexOf('=') + 1);
            }
        };
    }]);

// Confirm popup service.
consoleModule.service('$confirm', function ($modal, $rootScope, $q) {
    var scope = $rootScope.$new();

    var deferred;

    var confirmModal = $modal({templateUrl: '/templates/confirm.html', scope: scope, placement: 'center', show: false});

    scope.confirmOk = function () {
        deferred.resolve(true);

        confirmModal.hide();
    };

    scope.confirmCancel = function () {
        deferred.reject('cancelled');

        confirmModal.hide();
    };

    confirmModal.confirm = function (content) {
        scope.content = content || 'Confirm?';

        deferred = $q.defer();

        confirmModal.show();

        return deferred.promise;
    };

    return confirmModal;
});

// Confirm change location.
consoleModule.service('$unsavedChangesGuard', function ($rootScope) {
    return {
        install: function ($scope) {
            $scope.$on("$destroy", function() {
                window.onbeforeunload = null;
            });

            var unbind = $rootScope.$on('$stateChangeStart', function(event, toState, toParams, fromState, fromParams) {
                if ($scope.ui && $scope.ui.isDirty()) {
                    if (!confirm('You have unsaved changes.\n\nAre you sure you want to discard them?')) {
                        event.preventDefault(); 
                    } else {
                        unbind();
                    }
                }
            });

            window.onbeforeunload = function(){
                return $scope.ui && $scope.ui.isDirty()
                    ? 'You have unsaved changes.\n\nAre you sure you want to discard them?'
                    : undefined;
            };
        }
    };
});

// Service for confirm or skip several steps.
consoleModule.service('$confirmBatch', function ($rootScope, $modal,  $q) {
    var scope = $rootScope.$new();

    var contentGenerator = function () {
        return 'No content';
    };

    var deferred;

    var stepConfirmModal = $modal({templateUrl: '/template/batch-confirm.html', scope: scope, placement: 'center', show: false});

    function _done(cancel) {
        if (cancel)
            deferred.reject('cancelled');
        else
            deferred.resolve();

        stepConfirmModal.hide();
    }

    var items = [];
    var curIx = 0;

    function _nextElement(skip) {
        items[curIx].skip = skip;

        curIx++;

        if (curIx < items.length)
            scope.batchConfirm.content = contentGenerator(items[curIx]);
        else
            _done();
    }

    scope.batchConfirm = {
        applyToAll: false,
        cancel: function () {
            _done(true);
        },
        skip: function () {
            if (this.applyToAll) {
                for (var i = curIx; i < items.length; i++)
                    items[i].skip = true;

                _done();
            }
            else
                _nextElement(true);
        },
        overwrite: function () {
            if (this.applyToAll)
                _done();
            else
                _nextElement(false);
        },
        reset: function (itemsToConfirm) {
            items = itemsToConfirm;
            curIx = 0;
            this.applyToAll = false;
            this.content = (items && items.length > 0) ? contentGenerator(items[0]) : undefined;
        }
    };

    /**
     * Show confirm all dialog.
     *
     * @param confirmMessageFx Function to generate a confirm message.
     * @param itemsToConfirm Array of element to process by confirm.
     */
    stepConfirmModal.confirm = function (confirmMessageFx, itemsToConfirm) {
        contentGenerator = confirmMessageFx;

        scope.batchConfirm.reset(itemsToConfirm);

        deferred = $q.defer();

        stepConfirmModal.show();

        return deferred.promise;
    };

    return stepConfirmModal;
});

// 'Clone' popup service.
consoleModule.service('$clone', function ($modal, $rootScope, $q) {
    var scope = $rootScope.$new();

    var deferred;

    scope.ok = function (newName) {
        deferred.resolve(newName);

        copyModal.hide();
    };

    var copyModal = $modal({templateUrl: '/templates/clone.html', scope: scope, placement: 'center', show: false});

    copyModal.confirm = function (oldName) {
        scope.newName = oldName + '(1)';

        deferred = $q.defer();

        copyModal.show();

        return deferred.promise;
    };

    return copyModal;
});

// Tables support service.
consoleModule.service('$table', ['$common', '$focus', function ($common, $focus) {
    function _swapSimpleItems(a, ix1, ix2) {
        var tmp = a[ix1];

        a[ix1] = a[ix2];
        a[ix2] = tmp;
    }

    function _model(item, field) {
        return $common.getModel(item, field);
    }

    var table = {name: 'none', editIndex: -1};

    function _tableReset() {
        table.name = 'none';
        table.editIndex = -1;

        $common.hidePopover();
    }

    function _tableState(name, editIndex) {
        table.name = name;
        table.editIndex = editIndex;
    }

    function _tableUI(field) {
        var ui = field.ui;

        return ui ? ui : field.type;
    }

    function _tableFocus(focusId, index) {
        $focus((index < 0 ? 'new' : 'cur') + focusId + (index >= 0 ? index : ''));
    }

    function _tableSimpleValue(filed, index) {
        return index < 0 ? filed.newValue : filed.curValue;
    }

    function _tablePairValue(filed, index) {
        return index < 0 ? {key: filed.newKey, value: filed.newValue} : {key: filed.curKey, value: filed.curValue};
    }

    function _tableStartEdit(item, field, index) {
        _tableState(field.model, index);

        var val = _model(item, field)[field.model][index];

        var ui = _tableUI(field);

        if (ui === 'table-simple') {
            field.curValue = val;

            _tableFocus(field.focusId, index);
        }
        else if (ui === 'table-pair') {
            field.curKey = val[field.keyName];
            field.curValue = val[field.valueName];

            _tableFocus('Key' + field.focusId, index);
        }
        else if (ui === 'table-db-fields') {
            field.curDatabaseFieldName = val.databaseFieldName;
            field.curDatabaseFieldType = val.databaseFieldType;
            field.curJavaFieldName = val.javaFieldName;
            field.curJavaFieldType = val.javaFieldType;

            _tableFocus('DatabaseFieldName' + field.focusId, index);
        }
        else if (ui === 'table-indexes') {
            field.curIndexName = val.name;
            field.curIndexType = val.indexType;
            field.curIndexFields = val.fields;

            _tableFocus(field.focusId, index);
        }
    }

    function _tableNewItem(field) {
        _tableState(field.model, -1);

        var ui = _tableUI(field);

        if (ui === 'table-simple') {
            field.newValue = null;

            _tableFocus(field.focusId, -1);
        }
        else if (ui === 'table-pair') {
            field.newKey = null;
            field.newValue = null;

            _tableFocus('Key' + field.focusId, -1);
        }
        else if (ui === 'table-db-fields') {
            field.newDatabaseFieldName = null;
            field.newDatabaseFieldType = null;
            field.newJavaFieldName = null;
            field.newJavaFieldType = null;

            _tableFocus('DatabaseFieldName' + field.focusId, -1);
        }
        else if (ui === 'table-indexes') {
            field.newIndexName = null;
            field.newIndexType = null;
            field.newIndexFields = null;

            _tableFocus(field.focusId, -1);
        }
        else if (ui === 'table-index-fields') {
            _tableFocus('FieldName' + (field.sorted ? 'S' : '') + field.indexIdx, -1);
        }
    }

    return {
        tableVisibleRow: function (rows, row) {
            return !row || !row._id || _.findIndex(rows, function(item) {return item._id === row._id;}) >= 0;
        },
        tableState: function (name, editIndex) {
            _tableState(name, editIndex);
        },
        tableReset: function () {
            _tableReset();
        },
        tableNewItem: _tableNewItem,
        tableNewItemActive: function (field) {
            return table.name === field.model && table.editIndex < 0;
        },
        tableEditing: function (field, index) {
            return table.name === field.model && table.editIndex === index;
        },
        tableStartEdit: _tableStartEdit,
        tableRemove: function (item, field, index) {
            _tableReset();

            _model(item, field)[field.model].splice(index, 1);
        },
        tableSimpleSave: function (valueValid, item, field, index) {
            var simpleValue = _tableSimpleValue(field, index);

            if (valueValid(item, field, simpleValue, index)) {
                _tableReset();

                if (index < 0) {
                    if (_model(item, field)[field.model])
                        _model(item, field)[field.model].push(simpleValue);
                    else
                        _model(item, field)[field.model] = [simpleValue];

                    _tableNewItem(field);
                }
                else {
                    var arr = _model(item, field)[field.model];

                    arr[index] = simpleValue;

                    if (index < arr.length - 1)
                        _tableStartEdit(item, field, index + 1);
                    else
                        _tableNewItem(field);
                }
            }
        },
        tableSimpleSaveVisible: function (field, index) {
            return !$common.isEmptyString(_tableSimpleValue(field, index));
        },
        tableSimpleUp: function (item, field, index) {
            _tableReset();

            _swapSimpleItems(_model(item, field)[field.model], index, index - 1);
        },
        tableSimpleDown: function (item, field, index) {
            _tableReset();

            _swapSimpleItems(_model(item, field)[field.model], index, index + 1);
        },
        tableSimpleDownVisible: function (item, field, index) {
            return index < _model(item, field)[field.model].length - 1;
        },
        tablePairValue: _tablePairValue,
        tablePairSave: function (pairValid, item, field, index) {
            if (pairValid(item, field, index)) {
                var pairValue = _tablePairValue(field, index);

                var pairModel = {};

                if (index < 0) {
                    pairModel[field.keyName] = pairValue.key;
                    pairModel[field.valueName] = pairValue.value;

                    if (item[field.model])
                        item[field.model].push(pairModel);
                    else
                        item[field.model] = [pairModel];

                    _tableNewItem(field);
                }
                else {
                    pairModel = item[field.model][index];

                    pairModel[field.keyName] = pairValue.key;
                    pairModel[field.valueName] = pairValue.value;

                    if (index < item[field.model].length - 1)
                        _tableStartEdit(item, field, index + 1);
                    else
                        _tableNewItem(field);
                }
            }
        },
        tablePairSaveVisible: function (field, index) {
            var pairValue = _tablePairValue(field, index);

            return !$common.isEmptyString(pairValue.key) && !$common.isEmptyString(pairValue.value);
        },
        tableFocusInvalidField: function (index, id) {
            _tableFocus(id, index);

            return false;
        },
        tableFieldId: function (index, id) {
            return (index < 0 ? 'new' : 'cur') + id + (index >= 0 ? index : '');
        }
    };
}]);

// Preview support service.
consoleModule.service('$preview', ['$timeout', '$interval', function ($timeout, $interval) {
    var Range = require('ace/range').Range;

    var prevContent = [];

    var animation = {editor: null, stage: 0, start: 0, stop: 0};

    function _clearSelection(editor) {
        _.forEach(editor.session.getMarkers(false), function (marker) {
            editor.session.removeMarker(marker.id);
        });
    }

    /**
     * Switch to next stage of animation.
     */
    function _animate() {
        animation.stage += animation.step;

        var stage = animation.stage;

        var editor = animation.editor;

        _clearSelection(editor);

        animation.selections.forEach(function (selection) {
            editor.session.addMarker(new Range(selection.start, 0, selection.stop, 0),
                'preview-highlight-' + stage, 'line', false);
        });

        if (stage === animation.finalStage) {
            editor.animatePromise = null;

            if (animation.clearOnFinal)
                _clearSelection(editor);
        }
    }

    /**
     * Show selections with animation.
     *
     * @param editor Editor to show selection.
     * @param selections Array of selection intervals.
     */
    function _fadeIn(editor, selections) {
        _fade(editor, selections, 1, 0, 10, false);
    }

    /**
     * Hide selections with animation.
     *
     * @param editor Editor to show selection.
     * @param selections Array of selection intervals.
     */
    function _fadeOut(editor, selections) {
        _fade(editor, selections, -1, 10, 0, true);
    }

    /**
     * Selection with animation.
     *
     * @param editor Editor to show selection animation.
     * @param selections Array of selection intervals.
     * @param step Step of animation (1 or -1).
     * @param startStage Start stage of animaiton.
     * @param finalStage Final stage of animation.
     * @param clearOnFinal Boolean flat to clear selection on animation finish.
     */
    function _fade(editor, selections, step, startStage, finalStage, clearOnFinal) {
        var promise = editor.animatePromise;

        if (promise) {
            $interval.cancel(promise);

            _clearSelection(editor);
        }

        animation = {editor: editor, step: step, stage: startStage, finalStage: finalStage, clearOnFinal: clearOnFinal, selections: selections};

        editor.animatePromise = $interval(_animate, 100, 10, false);
    }

    function previewChanged (ace) {
        var content = ace[0];

        var editor = ace[1];

        var clearPromise = editor.clearPromise;

        var newContent = content.lines;

        if (content.action === 'remove')
            prevContent = newContent;
        else if (prevContent.length > 0 && newContent.length > 0 && editor.attractAttention) {
            if (clearPromise) {
                $timeout.cancel(clearPromise);

                _clearSelection(editor);
            }

            var selections = [];

            var newIx = 0;
            var prevIx = 0;

            var prevLen = prevContent.length - (prevContent[prevContent.length - 1] === '' ? 1 : 0);
            var newLen = newContent.length - (newContent[newContent.length - 1] === '' ? 1 : 0);

            var removed = newLen < prevLen;

            var skipEnd = 0;

            var selected = false;
            var scrollTo = -1;

            while (newContent[newLen - 1] === prevContent[prevLen - 1] && newLen > 0 && prevLen > 0) {
                prevLen -= 1;
                newLen -= 1;

                skipEnd += 1;
            }

            while (newIx < newLen || prevIx < prevLen) {
                var start = -1;
                var end = -1;

                // Find an index of a first line with different text.
                for (; (newIx < newLen || prevIx < prevLen) && start < 0; newIx++, prevIx++) {
                    if (newIx >= newLen || prevIx >= prevLen || newContent[newIx] !== prevContent[prevIx]) {
                        start = newIx;

                        break;
                    }
                }

                if (start >= 0) {
                    // Find an index of a last line with different text by checking last string of old and new content in reverse order.
                    for (var i = start; i < newLen && end < 0; i ++) {
                        for (var j = prevIx; j < prevLen && end < 0; j ++) {
                            if (newContent[i] === prevContent[j] && newContent[i] !== '') {
                                end = i;

                                newIx = i;
                                prevIx = j;

                                break;
                            }
                        }
                    }

                    if (end < 0) {
                        end = newLen;

                        newIx = newLen;
                        prevIx = prevLen;
                    }

                    if (start === end) {
                        if (removed)
                            start = Math.max(0, start - 1);

                        end = Math.min(newLen + skipEnd, end + 1);
                    }

                    if (start <= end) {
                        selections.push({start: start, stop: end});

                        if (!selected)
                            scrollTo = start;

                        selected = true;
                    }
                }
            }

            // Run clear selection one time.
            if (selected) {
                _fadeIn(editor, selections);

                editor.clearPromise = $timeout(function () {
                    _fadeOut(editor, selections);

                    editor.clearPromise = null;
                }, 2000);

                editor.scrollToRow(scrollTo);
            }

            prevContent = [];
        }
        else
            editor.attractAttention = true;
    }

    return {
        previewInit: function (preview) {
            preview.setReadOnly(true);
            preview.setOption('highlightActiveLine', false);
            preview.setAutoScrollEditorIntoView(true);
            preview.$blockScrolling = Infinity;
            preview.attractAttention = false;

            var renderer = preview.renderer;

            renderer.setHighlightGutterLine(false);
            renderer.setShowPrintMargin(false);
            renderer.setOption('fontSize', '10px');
            renderer.setOption('maxLines', '50');

            preview.setTheme('ace/theme/chrome');
        },
        previewChanged: previewChanged
    };
}]);

consoleModule.service('ngCopy', ['$window', '$common', function ($window, $common) {
    var body = angular.element($window.document.body);

    var textArea = angular.element('<textarea/>');

    textArea.css({
        position: 'fixed',
        opacity: '0'
    });

    return function (toCopy) {
        textArea.val(toCopy);

        body.append(textArea);

        textArea[0].select();

        try {
            if (document.execCommand('copy'))
                $common.showInfo('Value copied to clipboard');
            else
                window.prompt("Copy to clipboard: Ctrl+C, Enter", toCopy);
        } catch (err) {
            window.prompt("Copy to clipboard: Ctrl+C, Enter", toCopy);
        }

        textArea.remove();
    };
}]).directive('ngClickCopy', ['ngCopy', function (ngCopy) {
    return {
        restrict: 'A',
        link: function (scope, element, attrs) {
            element.bind('click', function () {
                ngCopy(attrs.ngClickCopy);
            });

            if (!document.queryCommandSupported('copy'))
                element.hide();
        }
    };
}]);

// Filter to decode name using map(value, label).
consoleModule.filter('displayValue', function () {
    return function (v, m, dflt) {
        var i = _.findIndex(m, function (item) {
            return item.value === v;
        });

        if (i >= 0) {
            return m[i].label;
        }

        if (dflt) {
            return dflt;
        }

        return 'Unknown value';
    };
});

consoleModule.filter('clustersSearch', function() {
    var discoveries = {
        'Vm': 'static ips',
        'Multicast': 'multicast',
        'S3': 'aws s3',
        'Cloud': 'apache jclouds',
        'GoogleStorage': 'google cloud storage',
        'Jdbc': 'jdbc',
        'SharedFs': 'shared filesystem'
    };

    return function(array, query) {
        if (!angular.isUndefined(array) && !angular.isUndefined(query) && !angular.isUndefined(query.$)) {
            var filtredArray = [];

            var matchString = query.$.toLowerCase();

            angular.forEach(array, function (row) {
                var label = (row.name + ', ' + discoveries[row.discovery.kind]).toLowerCase();

                if (label.indexOf(matchString) >= 0)
                    filtredArray.push(row);
            });

            return filtredArray;
        } else
            return array;
    };
});

consoleModule.filter('cachesSearch', function() {
    return function(array, query) {
        if (!angular.isUndefined(array) && !angular.isUndefined(query) && !angular.isUndefined(query.$)) {
            var filtredArray = [];

            var matchString = query.$.toLowerCase();

            angular.forEach(array, function (row) {
                var label = (row.name + ', ' + row.cacheMode + ', ' + row.atomicityMode).toLowerCase();

                if (label.indexOf(matchString) >= 0)
                    filtredArray.push(row);
            });

            return filtredArray;
        } else
            return array;
    };
});

consoleModule.filter('metadatasSearch', function() {
    return function(array, query) {
        if (!angular.isUndefined(array) && !angular.isUndefined(query) && !angular.isUndefined(query.$)) {
            var filtredArray = [];

            var matchString = query.$.toLowerCase();

            angular.forEach(array, function (row) {
                if (row.valueType.toLowerCase().indexOf(matchString) >= 0)
                    filtredArray.push(row);
            });

            return filtredArray;
        } else
            return array;
    };
});

consoleModule.filter('schemasSearch', function() {
    return function(array, query) {
        if (!angular.isUndefined(array) && !angular.isUndefined(query) && !angular.isUndefined(query.$)) {
            var filtredArray = [];

            var matchString = query.$.toLowerCase();

            angular.forEach(array, function (row) {
                var label = row.name.toLowerCase();

                if (label.indexOf(matchString) >= 0)
                    filtredArray.push(row);
            });

            return filtredArray;
        } else
            return array;
    };
});

consoleModule.filter('tablesSearch', function() {
    return function(array, query) {
        if (!angular.isUndefined(array) && !angular.isUndefined(query) && !angular.isUndefined(query.$)) {
            var filtredArray = [];

            var matchString = query.$.toLowerCase();

            angular.forEach(array, function (row) {
                var label = (row.schema + '.' + row.tbl).toLowerCase();

                if (label.indexOf(matchString) >= 0)
                    filtredArray.push(row);
            });

            return filtredArray;
        } else
            return array;
    };
});

consoleModule.filter('igfssSearch', function() {
    return function(array, query) {
        if (!angular.isUndefined(array) && !angular.isUndefined(query) && !angular.isUndefined(query.$)) {
            var filtredArray = [];

            var matchString = query.$.toLowerCase();

            angular.forEach(array, function (row) {
                var label = row.name.toLowerCase();

                if (label.indexOf(matchString) >= 0)
                    filtredArray.push(row);
            });

            return filtredArray;
        } else
            return array;
    };
});

// Filter metadata with key fields configuration.
consoleModule.filter('metadatasValidation', ['$common', function ($common) {
    return function(metadatas, valid, invalid) {
        if (valid && invalid)
            return metadatas;

        var out = [];

        _.forEach(metadatas, function (meta) {
            var _valid = !$common.metadataForStoreConfigured(meta) || $common.isJavaBuildInClass(meta.keyType) || !$common.isEmptyArray(meta.keyFields);

            if (valid && _valid || invalid && !_valid)
                out.push(meta);
        });

        return out;
    };
}]);

// Directive to enable validation for IP addresses.
consoleModule.directive('ipaddress', function () {
    const ip = '(([0-9]|[1-9][0-9]|1[0-9]{2}|2[0-4][0-9]|25[0-5])\.){3}([0-9]|[1-9][0-9]|1[0-9]{2}|2[0-4][0-9]|25[0-5])';
    const port = '([0-9]{1,4}|[1-5][0-9]{4}|6[0-4][0-9]{3}|65[0-4][0-9]{2}|655[0-2][0-9]|6553[0-5])';
    const portRange = '(:' + port + '(..' + port + ')?)?';
    const host = '(([a-zA-Z0-9]|[a-zA-Z0-9][a-zA-Z0-9\-]*[a-zA-Z0-9])\.)*([A-Za-z0-9]|[A-Za-z0-9][A-Za-z0-9\-]*[A-Za-z0-9])';

    return {
        require: 'ngModel',
        link: function (scope, elem, attrs, ctrl) {
            ctrl.$validators.ipaddress = function (modelValue, viewValue) {
                if (ctrl.$isEmpty(modelValue) || !attrs.ipaddress)
                    return true;

                return viewValue.match(new RegExp('(^' + ip + portRange + '$)|(^' + host + portRange + '$)')) != null;
            };
        }
    };
});

// Directive to enable validation to match specified value.
consoleModule.directive('match', function ($parse) {
    return {
        require: 'ngModel',
        link: function (scope, elem, attrs, ctrl) {
            scope.$watch(function () {
                return $parse(attrs.match)(scope) === ctrl.$modelValue;
            }, function (currentValue) {
                ctrl.$setValidity('mismatch', currentValue);
            });
        }
    };
});

// Directive to bind ENTER key press with some user action.
consoleModule.directive('onEnter', function ($timeout) {
    return function (scope, elem, attrs) {
        elem.on('keydown keypress', function (event) {
            if (event.which === 13) {
                scope.$apply(function () {
                    $timeout(function () {
                        scope.$eval(attrs.onEnter)
                    });
                });

                event.preventDefault();
            }
        });

        // Removes bound events in the element itself when the scope is destroyed
        scope.$on('$destroy', function () {
            elem.off('keydown keypress');
        });
    };
});

// Directive to bind ESC key press with some user action.
consoleModule.directive('onEscape', function () {
    return function (scope, elem, attrs) {
        elem.on('keydown keypress', function (event) {
            if (event.which === 27) {
                scope.$apply(function () {
                    scope.$eval(attrs.onEscape);
                });

                event.preventDefault();
            }
        });

        // Removes bound events in the element itself when the scope is destroyed
        scope.$on('$destroy', function () {
            elem.off('keydown keypress');
        });
    };
});

// Directive to retain selection. To fix angular-strap typeahead bug with setting cursor to the end of text.
consoleModule.directive('retainSelection', function ($timeout) {
    var promise;

    return function (scope, elem, attr) {
        elem.on('keydown', function (evt) {
            var key = evt.which;
            var ctrlDown = evt.ctrlKey || evt.metaKey;
            var input = this;
            var start = input.selectionStart;

            if (promise)
                $timeout.cancel(promise);

            promise = $timeout(function () {
                var setCursor = false;

                // Handle Backspace[8].
                if (key == 8 && start > 0) {
                    start -= 1;

                    setCursor = true;
                }
                // Handle Del[46].
                else if (key == 46)
                    setCursor = true;
                // Handle: Caps Lock[20], Tab[9], Shift[16], Ctrl[17], Alt[18], Esc[27], Enter[13], Arrows[37..40], Home[36], End[35], Ins[45], PgUp[33], PgDown[34], F1..F12[111..124], Num Lock[], Scroll Lock[145].
                else if (!(key == 8 || key == 9 || key == 13 || (key > 15 && key < 20) || key == 27 ||
                    (key > 32 && key < 41) || key == 45 || (key > 111 && key < 124) || key == 144 || key == 145)) {
                    // Handle: Ctrl + [A[65], C[67], V[86]].
                    if (!(ctrlDown && (key = 65 || key == 67 || key == 86))) {
                        start += 1;

                        setCursor = true;
                    }
                }

                if (setCursor)
                    input.setSelectionRange(start, start);

                promise = undefined;
            });
        });

        // Removes bound events in the element itself when the scope is destroyed
        scope.$on('$destroy', function () {
            elem.off('keydown');
        });
    };
});

// Factory function to focus element.
consoleModule.factory('$focus', function ($timeout) {
    return function (id) {
        // Timeout makes sure that is invoked after any other event has been triggered.
        // E.g. click events that need to run before the focus or inputs elements that are
        // in a disabled state but are enabled when those events are triggered.
        $timeout(function () {
            var elem = $('#' + id);

            if (elem.length > 0) {
                var offset = elem.offset();

                var elemOffset = offset.top;

                var winOffset = window.pageYOffset;

                var topHeight = $('.padding-top-dflt.affix').outerHeight();

                if(elemOffset - 20 - topHeight < winOffset
                    || elemOffset + elem.outerHeight(true) + 20 > winOffset + window.innerHeight)
                    $('html, body').animate({
                        scrollTop: elemOffset - 20 - topHeight
                    }, 10);

                elem[0].focus();
            }
        }, 100);
    };
});

// Directive to auto-focus element.
consoleModule.directive('autoFocus', function($timeout) {
    return {
        restrict: 'AC',
        link: function(scope, element) {
            $timeout(function(){
                element[0].focus();
            });
        }
    };
});

// Directive to focus next element on ENTER key.
consoleModule.directive('enterFocusNext', function ($focus) {
    return function (scope, elem, attrs) {
        elem.on('keydown keypress', function (event) {
            if (event.which === 13) {
                event.preventDefault();

                $focus(attrs.enterFocusNext);
            }
        });
    };
});

// Directive to mark elements to focus.
consoleModule.directive('onClickFocus', function ($focus) {
    return function (scope, elem, attr) {
        elem.on('click', function () {
            $focus(attr.onClickFocus);
        });

        // Removes bound events in the element itself when the scope is destroyed
        scope.$on('$destroy', function () {
            elem.off('click');
        });
    };
});

// Navigation bar controller.
consoleModule.controller('activeLink', [
    '$scope', function ($scope) {
        $scope.configurationDropdown = [
            {"text": "Clusters", "href": "/configuration/clusters"},
            {"text": "Caches", "href": "/configuration/caches"},
            {"text": "Metadata", "href": "/configuration/metadata"},
            {"text": "IGFS", "href": "/configuration/igfs"},
            {"text": "Summary", "href": "/configuration/summary"}
        ];

        $scope.isActive = function (path) {
            return new RegExp(path).test(window.location.pathname);
        };
    }]);

consoleModule.controller('resetPassword', [
    '$scope', '$modal', '$http', '$common', '$focus', 'Auth', '$state',
    function ($scope, $modal, $http, $common, $focus, Auth, $state) {
        if ($state.params.token)
            $http.post('/api/v1/password/validate-token', {token: $state.params.token})
                .success(function (res) {
                    $scope.email = res.email;
                    $scope.token = res.token;
                    $scope.error = res.error;

                    if ($scope.token && !$scope.error)
                        $focus('user_password');
                });

        // Try to reset user password for provided token.
        $scope.resetPassword = function (reset_info) {
            $http.post('/api/v1/password/reset', reset_info)
                .success(function () {
                    $common.showInfo('Password successfully changed');

                    $state.go('base.configuration.clusters');
                })
                .error(function (data, state) {
                    $common.showError(data);

                    if (state === 503)
                        $state.go('base.configuration.clusters');
                });
        };
    }
]);

// Login popup controller.
// TODO IGNITE-1936 Refactor this controller.
consoleModule.controller('auth', [
    '$scope', '$focus', 'Auth',
    function ($scope, $focus, Auth) {
        $scope.auth = Auth.auth;

        $scope.action = 'login';

        $focus('user_email');
    }]);

// Download agent controller.
consoleModule.controller('agent-download', [
    '$http', '$common', '$scope', '$interval', '$modal', '$window', function ($http, $common, $scope, $interval, $modal, $window) {
        // Pre-fetch modal dialogs.
        var _agentDownloadModal = $modal({scope: $scope, templateUrl: '/templates/agent-download.html', show: false, backdrop: 'static'});

        var _agentDownloadHide = _agentDownloadModal.hide;

        /**
         * Special dialog hide function.
         */
        _agentDownloadModal.hide = function () {
            $common.hideAlert();

            _agentDownloadHide();
        };

        /**
         * Close dialog and go by specified link.
         */
        $scope.goBack = function () {
            if (_agentDownloadModal.backLink)
                $window.location = _agentDownloadModal.backLink;

            _stopInterval();

            _agentDownloadModal.hide();
        };

        $scope.downloadAgent = function () {
            var lnk = document.createElement('a');

            lnk.setAttribute('href', '/api/v1/agent/download/zip');
            lnk.setAttribute('target', '_self');
            lnk.style.display = 'none';

            document.body.appendChild(lnk);

            lnk.click();

            document.body.removeChild(lnk);
        };

        /**
         * Base handler of exceptions on agent interaction
         *
         * @param errMsg Error message.
         * @param status Error code.
         * @param timedOut True if request timedOut.
         */
        var _handleException = function (errMsg, status, timedOut) {
            if (_agentDownloadModal.skipSingleError)
                _agentDownloadModal.skipSingleError = false;
            else if (!_agentDownloadModal.$isShown)
                _agentDownloadModal.$promise.then(_agentDownloadModal.show);

            $scope.nodeFailedConnection = status === 404 || timedOut;

            if (status === 500)
                $common.showError(errMsg, 'top-right', 'body', true);
        };

        /**
         * Start interval to agent listening.
         */
        function _startInterval() {
            _agentDownloadModal.updatePromise = $interval(function () {
                _tryWithAgent();
            }, 5000, 0, false);

            _tryWithAgent();
        }

        /**
         * Stop interval to agent listening.
         */
        function _stopInterval() {
            $interval.cancel(_agentDownloadModal.updatePromise);
        }

        /**
         * Try to access agent and execute specified function.
         */
        function _tryWithAgent() {
            var timeout = 3000,
                timedOut = false;

            setTimeout(function () {
                timedOut = true;
            }, timeout);

            $http.post(_agentDownloadModal.checkUrl, undefined, {timeout: timeout})
                .success(function (result) {
                    _agentDownloadModal.skipSingleError = true;

                    _agentDownloadModal.hide();

                    if (_agentDownloadModal.awaitFirstSuccess)
                        _stopInterval();

                    _agentDownloadModal.checkFn(result, _agentDownloadModal.hide, _handleException);
                })
                .error(function (errMsg, status) {
                    _handleException(errMsg, status, timedOut);
                });
        }

        /**
         * Start awaiting agent start using ping.
         *
         * @param checkFn Function to execute by timer when agent available.
         */
        $scope.awaitAgent = function (checkFn) {
            _agentDownloadModal.skipSingleError = false;

            _agentDownloadModal.checkUrl = '/agent/ping';

            _agentDownloadModal.checkFn = checkFn;

            // Stop refresh after first success.
            _agentDownloadModal.awaitFirstSuccess = true;

            $scope.agentDownloadBackTo = 'Metadata';

            _startInterval();
        };

        /**
         * Start listening topology from node.
         *
         * @param checkFn Function to execute by timer when agent available.
         */
        $scope.startTopologyListening = function (checkFn) {
            _agentDownloadModal.skipSingleError = false;

            _agentDownloadModal.checkUrl = '/api/v1/agent/topology';

            _agentDownloadModal.checkFn = checkFn;

            _agentDownloadModal.backLink = '/';

            $scope.agentDownloadBackTo = 'Configuration';

            _startInterval();
        };

        /**
         * Stop listening of agent by ping.
         */
        $scope.finishAgentListening = function () {
            _stopInterval();
        };
    }]);

// Navigation bar controller.
consoleModule.controller('notebooks', ['$scope', '$modal', '$state', '$http', '$common',
    function ($scope, $modal, $state, $http, $common) {
    $scope.$root.notebooks = [];

    // Pre-fetch modal dialogs.
    var _notebookNewModal = $modal({scope: $scope, templateUrl: '/sql/notebook-new.html', show: false});

    $scope.$root.rebuildDropdown = function() {
        $scope.notebookDropdown = [
            {text: 'Create new notebook', click: 'inputNotebookName()'},
            {divider: true}
        ];

        _.forEach($scope.$root.notebooks, function (notebook) {
            $scope.notebookDropdown.push({
                text: notebook.name,
                href: '/sql?id=' + notebook._id
            });
        });
    };

    $scope.$root.reloadNotebooks = function() {
        // When landing on the page, get clusters and show them.
        $http.post('/api/v1/notebooks/list')
            .success(function (data) {
                $scope.$root.notebooks = data;

                $scope.$root.rebuildDropdown();
            })
            .error(function (errMsg) {
                $common.showError(errMsg);
            });
    };

    $scope.$root.inputNotebookName = function() {
        _notebookNewModal.$promise.then(_notebookNewModal.show);
    };

    $scope.$root.createNewNotebook = function(name) {
        $http.post('/api/v1/notebooks/new', {name: name})
            .success(function (id) {
                _notebookNewModal.hide();

                $state.go('base.sql', {id: id});
            })
            .error(function (message, state) {
                $common.showError(message);
            });
    };

    $scope.$root.reloadNotebooks();
}]);

// Navigation bar controller.
consoleModule.controller('save-remove', ['$scope', function ($scope) {
    $scope.removeDropdown = [{ 'text': 'Remove All', 'click': 'removeAllItems()'}];
}]);<|MERGE_RESOLUTION|>--- conflicted
+++ resolved
@@ -20,6 +20,8 @@
         'ngAnimate', 'ngSanitize', 'mgcrea.ngStrap', 'smart-table', 'ui.ace', 'treeControl', 'darthwade.dwLoading', 'agGrid', 'nvd3', 'dndLists'
         /* ignite:modules */
         , 'ignite-console'
+        , 'ignite-web-console.navbar'
+        , 'ignite-web-console.configuration.sidebar'
         /* endignite */
         /* ignite:plugins */
         /* endignite */
@@ -671,11 +673,7 @@
                 var lines = _.map(arr, function (line) {
                     var rtrimmed = line.replace(/\s+$/g, '');
 
-<<<<<<< HEAD
-                    if (rtrimmed.indexOf('>', this.length - 1) === -1) {
-=======
-                    if (rtrimmed.indexOf('>', this.length - 1) == -1)
->>>>>>> 85d956d1
+                    if (rtrimmed.indexOf('>', this.length - 1) === -1)
                         rtrimmed = rtrimmed + '<br/>';
 
                     return rtrimmed;
@@ -1039,7 +1037,7 @@
             var unbind = $rootScope.$on('$stateChangeStart', function(event, toState, toParams, fromState, fromParams) {
                 if ($scope.ui && $scope.ui.isDirty()) {
                     if (!confirm('You have unsaved changes.\n\nAre you sure you want to discard them?')) {
-                        event.preventDefault(); 
+                        event.preventDefault();
                     } else {
                         unbind();
                     }
