--- conflicted
+++ resolved
@@ -28,13 +28,9 @@
     $stateProvider
     .state('signin', {
         url: '/',
-<<<<<<< HEAD
-        templateUrl: '/signin.html'
-=======
         templateUrl: '/signin.html',
         metaTags: {
         }
->>>>>>> c4596e95
     });
 }])
 .run(['$rootScope', '$state', 'Auth', 'IgniteBranding', function($root, $state, Auth, branding) {
